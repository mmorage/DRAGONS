import re
import math
import datetime
import dateutil.parser

import pywcs

from astrodata import AstroDataFits, astro_data_tag, astro_data_descriptor, TagSet
from .lookup import wavelength_band, nominal_extinction, filter_wavelengths

# NOTE: Temporary functions for test. gempy imports astrodata and
#       won't work with this implementation
from ..gmu import *

<<<<<<< HEAD
# Default simple header mapping
gemini_direct_keywords = dict(
    ao_fold=keyword("AOFOLD"),
    array_name=keyword("ARRAYNAM"),
    azimuth=keyword("AZIMUTH"),
    bias_image=keyword("BIASIM"),
    bunit=keyword("BUNIT"),
    cd11=keyword("CD1_1"),
    cd12=keyword("CD1_2"),
    cd21=keyword("CD2_1"),
    cd22=keyword("CD2_2"),
    dark_image=keyword("DARKIM"),
    data_label=keyword("DATALAB"),
    dec=keyword("DEC"),
    detector_name=keyword("DETNAME"),
    detector_roi_setting=keyword("DROISET", default="Fixed"),
    detector_rois_requested=keyword("DROIREQ"),
    detector_x_bin=keyword("XCCDBIN", default=1),
    detector_y_bin=keyword("YCCDBIN", default=1),
    dispersion=keyword("WDELTA"),
    elevation=keyword("ELEVATIO"),
    gain=keyword("GAIN"),
    gain_setting=keyword("GAINSET"),
    grating=keyword("GRATING"),
    lyot_stop=keyword("LYOTSTOP"),
    naxis1=keyword("NAXIS1"),
    naxis2=keyword("NAXIS2"),
    nod_count=keyword("NODCOUNT"),
    nod_pixels=keyword("NODPIX"),
    nominal_photometric_zeropoint=keyword("NOMPHOTZ"),
    non_linear_level=keyword("NONLINEA"),
    observation_class=keyword("OBSCLASS"),
    observation_epoch=keyword("OBSEPOCH", coerce_with=str),
    observation_id=keyword("OBSID"),
    observation_type=keyword("OBSTYPE"),
    overscan_section=keyword("OVERSSEC"),
    pixel_scale=keyword("PIXSCALE"),
    prism=keyword("PRISM"),
    program_id=keyword("GEMPRGID"),
    pupil_mask=keyword("PUPILMSK"),
    r_zero_val=keyword("RZEROVAL"),
    ra=keyword("RA"),
    raw_central_wavelength=keyword("CWAVE"),
    raw_gemini_qa=keyword("RAWGEMQA"),
    raw_pi_requirements_met=keyword("RAWPIREQ"),
    read_mode=keyword("READMODE"),
    read_noise=keyword("RDNOISE"),
    read_speed_setting=keyword("RDSPDSET"),
    saturation_level=keyword("SATLEVEL"),
    slit=keyword("SLIT"),
    wavelength=keyword("WAVELENG"),
    wavelength_reference_pixel=keyword("WREFPIX", on_ext=True),
    well_depth_setting=keyword("WELDEPTH"),
    x_offset=keyword("XOFFSET"),
    y_offset=keyword("YOFFSET"),
)


@simple_descriptor_mapping(**gemini_direct_keywords)
=======
gemini_keyword_names = dict(
    airmass = 'AIRMASS',
    ao_fold = 'AOFOLD',
    array_name = 'ARRAYNAM',
    azimuth = 'AZIMUTH',
    bias_image = 'BIASIM',
    bunit = 'BUNIT',
    cd11 = 'CD1_1',
    cd12 = 'CD1_2',
    cd21 = 'CD2_1',
    cd22 = 'CD2_2',
    dark_image = 'DARKIM',
    data_label = 'DATALAB',
    dec = 'DEC',
    detector_name = 'DETNAME',
    detector_roi_setting = 'DROISET',
    detector_rois_requested = 'DROIREQ',
    detector_x_bin = 'XCCDBIN',
    detector_y_bin = 'YCCDBIN',
    dispersion = 'WDELTA',
    elevation = 'ELEVATIO',
    gain = 'GAIN',
    gain_setting = 'GAINSET',
    grating = 'GRATING',
    lyot_stop = 'LYOTSTOP',
    naxis1 = 'NAXIS1',
    naxis2 = 'NAXIS2',
    nod_count = 'NODCOUNT',
    nod_pixels = 'NODPIX',
    nominal_photometric_zeropoint = 'NOMPHOTZ',
    non_linear_level = 'NONLINEA',
    observation_class = 'OBSCLASS',
    observation_epoch = 'OBSEPOCH',
    observation_id = 'OBSID',
    observation_type = 'OBSTYPE',
    overscan_section = 'OVERSSEC',
    pixel_scale = 'PIXSCALE',
    prism = 'PRISM',
    program_id = 'GEMPRGID',
    pupil_mask = 'PUPILMSK',
    r_zero_val = 'RZEROVAL',
    ra = 'RA',
    raw_central_wavelength = 'CWAVE',
    raw_gemini_qa = 'RAWGEMQA',
    raw_pi_requirements_met = 'RAWPIREQ',
    read_mode = 'READMODE',
    read_noise = 'RDNOISE',
    read_speed_setting = 'RDSPDSET',
    saturation_level = 'SATLEVEL',
    slit = 'SLIT',
    wavelength = 'WAVELENG',
    wavelength_reference_pixel = 'WREFPIX',
    well_depth_setting = 'WELDEPTH',
    x_offset = 'XOFFSET',
    y_offset = 'YOFFSET',
)

>>>>>>> 6e067d35
class AstroDataGemini(AstroDataFits):
    __keyword_dict = gemini_keyword_names

    @staticmethod
    def _matches_data(data_provider):
        obs = data_provider.header[0].get('OBSERVAT', '').upper()
        # This covers variants like 'Gemini-North', 'Gemini North', etc.
        return obs in ('GEMINI-NORTH', 'GEMINI-SOUTH')

    @astro_data_tag
    def _type_observatory(self):
        return TagSet(['GEMINI'])

    @astro_data_tag
    def _type_acquisition(self):
        if self.phu.OBSCLASS in ('acq', 'acqCal'):
            return TagSet(['ACQUISITION'])

    @astro_data_tag
    def _type_az(self):
        if self.phu.FRAME == 'AZEL_TOPO':
            try:
                if self.phu.get('ELEVATIO', 0) >= 90:
                    return TagSet(['AZEL_TARGET', 'AT_ZENITH'])
            except ValueError:
                pass
            return TagSet(['AZEL_TARGET'])

    @astro_data_tag
    def _type_fringe(self):
        if self.phu.GIFRINGE is not None:
            return TagSet(['FRINGE'])

    # GCALFLAT and the LAMPON/LAMPOFF are kept separated because the
    # PROCESSED status will cancel the tags for lamp status, but the
    # GCALFLAT is still needed
    @astro_data_tag
    def _type_gcalflat(self):
        if self.phu.GCALLAMP == 'IRhigh':
            return TagSet(['GCALFLAT', 'FLAT', 'CAL'])

    @astro_data_tag
    def _type_gcal_lamp(self):
        if self.phu.GCALLAMP == 'IRhigh':
            shut = self.phu.GCALSHUT
            if shut == 'OPEN':
                return TagSet(['GCAL_IR_ON', 'LAMPON'], blocked_by=['PROCESSED'])
            elif shut == 'CLOSED':
                return TagSet(['GCAL_IR_OFF', 'LAMPOFF'], blocked_by=['PROCESSED'])

    @astro_data_tag
    def _type_site(self):
        site = self.phu.get('OBSERVAT', '').upper()

        if site == 'GEMINI-NORTH':
            return TagSet(['NORTH'])
        elif site == 'GEMINI-SOUTH':
            return TagSet(['SOUTH'])

    @astro_data_tag
    def _type_nodandchop(self):
        if self.phu.DATATYPE == "marked-nodandchop":
            return TagSet(['NODCHOP'])

    @astro_data_tag
    def _type_sidereal(self):
        frames = set([self.phu.get('TRKFRAME'), self.phu.get('FRAME')])
        valid_frames = set(['FK5', 'APPT'])

        # Check if the intersection of both sets is non-empty...
        if frames & valid_frames:
            try:
                dectrack, ratrack = float(self.phu.DECTRACK), float(self.phu.RATRACK)
                if dectrack == 0 and ratrack == 0:
                    return TagSet(['SIDEREAL'])
            except (ValueError, TypeError, KeyError):
                pass
            return TagSet(['NON_SIDEREAL'])

    @astro_data_tag
    def _status_raw(self):
        if 'GEM-TLM' not in self.phu:
            return TagSet(['RAW'])

    @astro_data_tag
    def _status_prepared(self):
        if any(('PREPAR' in kw) for kw in self.phu.keywords):
            return TagSet(['PREPARED'])
        else:
            return TagSet(['UNPREPARED'])

    @astro_data_tag
    def _status_overscan(self):
        found = []
        for pattern, tag in (('TRIMOVER', 'OVERSCAN_TRIMMED'), ('SUBOVER', 'OVERSCAN_SUBTRACTED')):
            if any((pattern in kw) for kw in self.phu.keywords):
                found.append(tag)
        if found:
            return TagSet(found)

    @astro_data_tag
    def _status_processed_cals(self):
        kwords = set(['PROCARC', 'GBIAS', 'PROCBIAS', 'PROCDARK',
                      'GIFLAG', 'PROCFLAT', 'GIFRINGE', 'PROCFRNG'])

        if set(self.phu.keywords) & kwords:
            return TagSet(['PROCESSED'])

    @astro_data_tag
    def _status_processed_science(self):
        for pattern in ('GMOSAIC', 'PREPAR'):
            if not any((pattern in kw) for kw in self.phu.keywords):
                return

        if self.phu.OBSTYPE == 'OBJECT':
            return TagSet(['PROCESSED_SCIENCE'])

    # TODO: rename function to _parse_section.  Refactor all descriptors using it.
    def _parse_section(self, descriptor_name, keyword, pretty):
        try:
            value_filter = (str if pretty else sectionStrToIntList)
            ret = [(None if raw is None else value_filter(raw))
                   for raw in getattr(self.hdr, keyword)]
            if len(ret) == 1:
                return ret[0]
            return ret
        except KeyError:
            raise AttributeError("No {} information".format(descriptor_name))

    def _may_remove_component(self, keyword, stripID, pretty):
        val = getattr(self.phu, keyword)
        if stripID or pretty:
            return removeComponentID(val)
        return val

    @property
    def instrument_name(self):
        return self.instrument().upper()

    @astro_data_descriptor
    def airmass(self):
        """
        Returns the airmass of the observation.

        Returns
        -------
        float
            Airmass value.

        """
        am = self._raw_value_for('airmass')

        if am < 1:
            raise ValueError("Can't have less than 1 airmass!")

        return float(am)

    @astro_data_descriptor
    def ao_seeing(self):
        """
        Returns an estimate of the natural seeing as calculated from the
        adaptive optics systems.

        Returns
        -------
        float
            AO estimate of the natural seeing

        """
        try:
            return self.phu.AOSEEING
        except KeyError:
            try:
                # If r_zero_val (Fried's parameter) is present, 
                # a seeing estimate can be calculated (NOTE: Jo Thomas-Osip 
                # is providing a reference for this calculation. Until then, 
                # EJD checked using 
                # http://www.ctio.noao.edu/~atokovin/tutorial/part1/turb.html )

                # Seeing at 0.5 micron
                rzv = self.r_zero_val()
                return (206265. * 0.98 * 0.5e-6) / (rzv * 0.01)
            except KeyError:
                raise AttributeError("There is no information about AO seeing")

    # TODO: Clean up the array_section output interface. Trac #821
    @astro_data_descriptor
    def array_section(self, pretty=False):
        """
        Returns the section covered by the array(s) relative to the detector
        frame.  For example, this can be the position of multiple amps read
        within a CCD.  If pretty is False, a tuple of 0-based coordinates
        is returned with format (x1, x2, y1, y2).  If pretty is True, a keyword
        value is returned without parsing as a string.  In this format, the
        coordinates are generally 1-based.

        One tuple or string is return per extension/array.  If more than one
        array, the tuples/strings are return in a list.  Otherwise, the
        section is returned as a tuple or a string.

        Parameters
        ----------
        pretty : bool
            If True, return the formatted string found in the header.

        Returns
        -------
        tuple of integers or list of tuples
            Position of extension(s) using Python slice values

        string or list of strings
            Position of extension(s) using an IRAF section format (1-based)


        """
        return self._parse_section('array_section', 'ARRAYSEC', pretty)

    @astro_data_descriptor
    def camera(self, stripID=False, pretty=False):
        """
        Returns the name of the camera.  The component ID can be removed
        with either 'stripID' or 'pretty' set to True.

        Parameters
        ----------
        stripID : bool
            If True, removes the component ID and returns only the name of
            the camera.
        pretty : bool
            Same as for stripID.  Pretty here does not do anything more.

        Returns
        -------
        str
            The name of the camera with or without the component ID.

        """
        return self._may_remove_component('CAMERA', stripID, pretty)

    @astro_data_descriptor
    def cass_rotator_pa(self):
        """
        Returns the position angle of the Cassegrain rotator.

        Returns
        -------
        float
            Position angle of the Cassegrain rotator.

        """
        val = float(self.phu.CRPA)
        if val < -360 or val > 360:
            raise ValueError("Invalid CRPA value: {}".format(val))
        return val

    # TODO: Allow for unit conversion
    @astro_data_descriptor
    def central_wavelength(self):
        """
        Returns the central wavelength in meters.

        Returns
        -------
        float
            The central wavelength setting in meters.

        """
        val = self.raw_central_wavelength()
        if val < 0:
            raise ValueError("Invalid CWAVE value: {}".format(val))

        # We assume that raw_central_wavelength returns micrometers.
        return val / 1e-6

    @astro_data_descriptor
    def coadds(self):
        """
        Returns the number of co-adds used for the observation.

        Returns
        -------
        int
            Number of co-adds.

        """
        return int(self.phu.get('COADDS', 1))

    @astro_data_descriptor
    def data_section(self, pretty=False):
        """
        Returns the rectangular section that includes the pixels that would be
        exposed to light.  If pretty is False, a tuple of 0-based coordinates
        is returned with format (x1, x2, y1, y2).  If pretty is True, a keyword
        value is returned without parsing as a string.  In this format, the
        coordinates are generally 1-based.

        One tuple or string is return per extension/array.  If more than one
        array, the tuples/strings are return in a list.  Otherwise, the
        section is returned as a tuple or a string.

        Parameters
        ----------
        pretty : bool
         If True, return the formatted string found in the header.

        Returns
        -------
        tuple of integers or list of tuples
            Location of the pixels exposed to light using Python slice values.

        string or list of strings
            Location of the pixels exposed to light using an IRAF section
            format (1-based).


        """

        return self._parse_section('data_section', 'DATASEC', pretty)

    @astro_data_descriptor
    def decker(self, stripID=False, pretty=False):
        """
        Returns the name of the decker.  The component ID can be removed
        with either 'stripID' or 'pretty' set to True.

        Parameters
        ----------
        stripID : bool
            If True, removes the component ID and returns only the name of
            the decker.
        pretty : bool
            Same as for stripID.  Pretty here does not do anything more.

        Returns
        -------
        str
            The name of the decker with or without the component ID.

        """

        return self._may_remove_component('DECKER', stripID, pretty)

    @astro_data_descriptor
    def detector_section(self, pretty=False):
        """
        Returns the section covered by the detector relative to the whole
        mosaic of detectors.  If pretty is False, a tuple of 0-based coordinates
        is returned with format (x1, x2, y1, y2).  If pretty is True, a keyword
        value is returned without parsing as a string.  In this format, the
        coordinates are generally 1-based.

        One tuple or string is return per extension/array.  If more than one
        array, the tuples/strings are return in a list.  Otherwise, the
        section is returned as a tuple or a string.

        Parameters
        ----------
        pretty : bool
         If True, return the formatted string found in the header.

        Returns
        -------
        tuple of integers or list of tuples
            Position of the detector using Python slice values.

        string or list of strings
            Position of the detector using an IRAF section format (1-based).


        """

        return self._parse_section('detector_section', 'DETSEC', pretty)

    @astro_data_descriptor
    def disperser(self, stripID=False, pretty=False):
        """
        Returns the name of the disperser.  The component ID can be removed
        with either 'stripID' or 'pretty' set to True.

        Parameters
        ----------
        stripID : bool
            If True, removes the component ID and returns only the name of
            the disperser.
        pretty : bool
            Same as for stripID.  Pretty here does not do anything more.

        Returns
        -------
        str
            The name of the disperser with or without the component ID.

        """

        return self._may_remove_component('DISPERSR', stripID, pretty)

    @astro_data_descriptor
    def dispersion_axis(self):
        """
        Returns the axis along which the light is dispersed.

        Returns
        -------
        int
            Dispersion axis.

        Raises
        ------
        ValueError
            If the data is tagged IMAGE or is not PREPARED.

        """
        # Keyword: DISPAXIS
        tags = self.tags
        if 'IMAGE' in tags or 'PREPARED' not in tags:
            raise ValueError("This descriptor doesn't work on RAW or IMAGE files")

        # TODO: We may need to sort out Nones here...
        return [int(dispaxis) for dispaxis in self.hdr.DISPAXIS]

    @astro_data_descriptor
    def effective_wavelength(self):
        """
        Returns the wavelength representing the bandpass or the spectrum.
        For imaging data this normally is the wavelength at the center of
        the bandpass as defined by the filter used.  For spectra, this is
        the central wavelength.  The returned value is in meters.

        This descriptor makes uses of a lookup table to associate filters
        with their effective_wavelength.

        Returns
        -------
        float
            Wavelength representing the bandpass or the spectrum coverage.

        """
        # TODO: We need to return the appropriate output units.  KL what is "appropriate"?
        # central_wavelength returns a value in meters.  Shouldn't we
        # expect effective_wavelength to return a value in meters too?
        tags = self.tags
        if 'IMAGE' in tags:
            inst = self.instrument()
            filter_name = self.filter_name(pretty=True)
            for inst in (self.instrument(), '*'):
                try:
                    return filter_wavelengths[inst, filter_name]
                except KeyError:
                    pass
            raise KeyError("Can't find the wavelength for this filter in the look-up table")
        elif 'SPECT' in tags:
            return self.central_wavelength()

    @astro_data_descriptor
    def exposure_time(self):
        """
        Returns the exposure time in seconds.

        Returns
        -------
        float
            Exposure time.

        """
        exposure_time = self.phu.EXPTIME
        if exposure_time < 0:
            raise ValueError("Invalid exposure time: {}".format(exposure_time))

        if 'PREPARED' in self.tags and self.is_coadds_summed():
            return exposure_time * self.coadds()
        else:
            return exposure_time

    @astro_data_descriptor
    def filter_name(self, stripID=False, pretty=False):
        """
        Returns the name of the filter(s) used.  The component ID can be
        removed with either 'stripID' or 'pretty'.  If a combination of filters
        is used, the filter names will be join into a unique string with '&' as
        separator.  If 'pretty' is True, filter positions such as 'Open',
        'Dark', 'blank', and others are removed leaving only the relevant
        filters in the string.

        Parameters
        ----------
        stripID : bool
            If True, removes the component ID and returns only the name of
            the filter.
        pretty : bool
            Same as for stripID.  Pretty here does not do anything more.

        Returns
        -------
        str
            The name of the filter combination with or without the component ID.

        """
        f1 = self.phu.FILTER1
        f2 = self.phu.FILTER2

        if stripID or pretty:
            f1 = removeComponentID(f1)
            f2 = removeComponentID(f2)

        if pretty:
            filter_comps = []
            for fn in (f1, f2):
                if "open" not in fn.lower() and "Clear" not in fn:
                    filter_comps.append(fn)
            if not filter_comps:
                filter_comps.append("open")
            cals = (("Block", "blank"), ("Dark", "blank"), ("DK", "dark"))
            for cal, fn in cals:
                if cal in f1 or cal in f2:
                    filter_comps.append(fn)
        else:
            filter_comps = [f1, f2]

        return "&".join(filter_comps[:2])

    @astro_data_descriptor
    def focal_plane_mask(self, stripID=False, pretty=False):
        """
        Returns the name of the focal plane mask.  The component ID can be
        removed with either 'stripID' or 'pretty' set to True.

        Parameters
        ----------
        stripID : bool
            If True, removes the component ID and returns only the name of
            the focal plane mask.
        pretty : bool
            Same as for stripID.  Pretty here does not do anything more.

        Returns
        -------
        str
            The name of the focal plane mask with or without the component ID.

        """

        self._may_remove_component('FPMASK', stripID, pretty)

    @astro_data_descriptor
    def gcal_lamp(self):
        """
        Returns the name of the GCAL lamp being used, or "Off" if no lamp is
        in used.

        Returns
        -------
        str
            Name of the GCAL lamp being used, or "Off" if not in use.

        """
        try:
            lamps, shut = self.phu.GCALLAMP, self.phu.GCALSHUT
            if (shut.upper() == 'CLOSED' and lamps.upper() in ('IRHIGH', 'IRLOW')) or lamps.upper() in ('', 'NO VALUE'):
                return 'Off'

            return lamps
        except KeyError:
            return 'None'

    @astro_data_descriptor
    def group_id(self):
        """
        Returns a string representing a group of data that are compatible
        with each other.  This is used when stacking, for example.  Each
        instrument and mode of observation will have its own rules.

        At the Gemini class level, the default is to group by the Gemini
        observation ID.

        Returns
        -------
        str
            A group ID for compatible data.

        """
        return self.observation_id()

    @astro_data_descriptor
    def is_ao(self):
        """
        Tells whether or not the data was taken with adaptive optics.

        Returns
        -------
        bool
            True if the data is AO, False otherwise.

        """
        try:
            return self.ao_fold() == 'IN'
        except KeyError:
            return False

    @astro_data_descriptor
    def is_coadds_summed(self):
        """
        Tells whether or not the co-adds have been summed.  If not, they
        have been averaged.

        At the Gemini level, this descriptor is hardcoded to True as it is
        the default at the observatory.

        Returns
        -------
        bool
            True if the data has been summed.  False if it has been averaged.

        """
        return True

    @astro_data_descriptor
    def local_time(self):
        """
        Returns the local time stored at the time of the observation.

        Returns
        -------
        datetime.datetime.time()
            Local time of the observation.

        """
        local_time = self.phu.LT
        if re.match("^([012]\d)(:)([012345]\d)(:)(\d\d\.?\d*)$", local_time):
            return dateutil.parser.parse(local_time).time()
        else:
            raise ValueError("Invalid local_time: {!r}".format(local_time))

    @astro_data_descriptor
    def mdf_row_id(self):
        """
        Returns row ID from the MDF (Mask Definition File) table associated
        with the spectrum.  Applies to "cut" MOS or X-dispersed data.

        Returns
        -------
        int
            Row of the MDF associated with the extension.

        Raises
        ------
        NotImplementedError
            This descriptor cannot mean anything at the Gemini level.
        """
        # Keyword: MDFROW
        raise NotImplementedError("mdf_row_id needs types/tags...")

    @astro_data_descriptor
    def nominal_atmospheric_extinction(self):
        """
        Returns the nominal atmospheric extinction at observation airmass
        and bandpass.

        Returns
        -------
        float
            Nominal atmospheric extinction from model.

        """
        nom_ext_idx = (self.telescope(), self.filter_name(pretty=True))
        coeff = nominal_extinction.get(nom_ext_idx, 0.0)

        return coeff * (self.airmass() - 1.0)

    @astro_data_descriptor
    def qa_state(self):
        """
        Returns the Gemini quality assessment flags.

        Returns
        -------
        str
            Gemini quality assessment flags.

        """
        rawpireq = self.raw_pi_requirements_met()
        rawgemqa = self.raw_gemini_qa()
        pair = rawpireq.upper(), rawgemqa.upper()

        # Calculate the derived QA state
        ret_qa_state = "%s:%s" % (rawpireq, rawgemqa)
        if 'UNKNOWN' in pair:
            ret_qa_state = "Undefined"
        elif pair == ('YES', 'USABLE'):
            ret_qa_state = "Pass"
        elif pair == ('NO', 'USABLE'):
            ret_qa_state = "Usable"
        elif rawgemqa.upper() == "BAD":
            ret_qa_state = "Fail"
        elif 'CHECK' in pair:
            ret_qa_state = "CHECK"
        else:
            ret_qa_state = "%s:%s" % (rawpireq, rawgemqa)

        return ret_qa_state

    def _raw_to_percentile(self, descriptor, raw_value):
        """
        Parses the Gemini constraint bands, and returns the percentile
        part as an integer.

        Parameters
        ----------
        descriptor : str
            The name of the descriptor calling this function.  For error
            reporting purposes.
        raw_value : str
            The sky constraint band.  (eg. 'IQ50')

        Returns
        -------
        int
            Percentile part of the Gemini constraint band.

        """
        val = parse_percentile(raw_value)
        if val is None:
            raise ValueError("Invalid value for {}: {!r}".format(descriptor, raw_value))
        return val

    @astro_data_descriptor
    def raw_bg(self):
        """
        Returns the BG, background brightness, of the observation.

        Returns
        -------
        str
            BG, background brightness, of the observation.

        """
        return self._raw_to_percentile('raw_bg', self.phu.RAWBG)

    @astro_data_descriptor
    def raw_cc(self):
        """
        Returns the CC, cloud coverage, of the observation.

        Returns
        -------
        str
            CC, cloud coverage of the observation.

        """
        return self._raw_to_percentile('raw_cc', self.phu.RAWCC)

    @astro_data_descriptor
    def raw_iq(self):
        """
        Returns the , image quality, of the observation.

        Returns
        -------
        str
            IQ, image quality, of the observation.

        """
        return self._raw_to_percentile('raw_iq', self.phu.RAWIQ)

    @astro_data_descriptor
    def raw_wv(self):
        """
        Returns the WV, water vapor, of the observation.

        Returns
        -------
        str
            WV, water vapor, of the observation.

        """
        return self._raw_to_percentile('raw_wv', self.phu.RAWWV)

    @astro_data_descriptor
    def requested_bg(self):
        """
        Returns the BG, background brightness, requested by the PI.

        Returns
        -------
        str
            BG, background brightness, requested by the PI.

        """
        return self._raw_to_percentile('requested_bg', self.phu.REQBG)

    @astro_data_descriptor
    def requested_cc(self):
        """
        Returns the CC, cloud coverage, requested by the PI.

        Returns
        -------
        str
            CC, cloud coverage, requested by the PI.

        """
        return self._raw_to_percentile('requested_cc', self.phu.REQCC)

    @astro_data_descriptor
    def requested_iq(self):
        """
        Returns the IQ, image quality, requested by the PI.

        Returns
        -------
        str
            IQ, image quality, requested by the PI.

        """
        return self._raw_to_percentile('requested_iq', self.phu.REQIQ)

    @astro_data_descriptor
    def requested_wv(self):
        """
        Returns the WV, water vapor, requested by the PI.

        Returns
        -------
        str
            WV, water vapor, requested by the PI.

        """
        return self._raw_to_percentile('requested_wv', self.phu.REQWV)

    @astro_data_descriptor
    def target_ra(self, offset=False, pm=True, icrs=False):
        """
        Returns the Right Ascension of the target in degrees. Optionally, the
        telescope offsets can be applied.  The proper motion can also be
        applied if requested.  Finally, the RA can be converted to ICRS
        coordinates.

        Parameters
        ----------
        offset : bool
            If True, applies the telescope offsets.
        pm : bool
            If True, applies proper motion parameters.
        icrs : bool
            If True, convert the RA to the ICRS coordinate system.

        Returns
        -------
        float
            Right Ascension of the target in degrees.

        """
        ra = self.ra()
        raoffset = self.phu.get('RAOFFSET', 0)
        targ_raoffset = self.phu.get('RATRGOFF', 0)
        pmra = self.phu.get('PMRA', 0)
        epoch = self.phu.get('EPOCH')
        frame = self.phu.get('FRAME')
        equinox = self.phu.get('EQUINOX')

        if offset:
            raoffset /= 3600.0
            targ_raoffset /= 3600.0
            raoffset += targ_raoffset
            raoffset /= math.cos(math.radians(self.target_dec(offset=True)))
            ra += raoffset

        if pm and pmra != 0:
            dt = self.ut_datetime()
            year = dt.year
            startyear = datetime.datetime(year, 1, 1, 0, 0, 0)
            # Handle leap year properly
            nextyear = datetime.datetime(year + 1, 1, 1, 0, 0, 0)
            thisyear = nextyear - startyear
            sofar = dt - startyear
            fraction = sofar.total_seconds() / thisyear.total_seconds()
            obsepoch = year + fraction
            years = obsepoch - epoch
            pmra *= years
            pmra *= 15.0 * math.cos(math.radians(self.target_dec(offset=True)))
            pmra /= 3600.0
            ra += pmra

        if icrs:
            ra, dec = toicrs(frame,
                             self.target_ra(offset=offset, pm=pm, icrs=False),
                             self.target_dec(offset=offset, pm=pm, icrs=False),
                             equinox=2000.0,
                             ut_datetime=dataset.ut_datetime()
                             )

        return ra

    @astro_data_descriptor
    def target_dec(self, offset=False, pm=True, icrs=False):
        """
        Returns the Declination of the target in degrees. Optionally, the
        telescope offsets can be applied.  The proper motion can also be
        applied if requested.  Finally, the RA can be converted to ICRS
        coordinates.

        Parameters
        ----------
        offset : bool
            If True, applies the telescope offsets.
        pm : bool
            If True, applies proper motion parameters.
        icrs : bool
            If True, convert the Declination to the ICRS coordinate system.

        Returns
        -------
        float
            Declination of the target in degrees.

        """
        dec = self.dec()
        decoffset = self.phu.get('DECOFFSE', 0)
        targ_decoffset = self.phu.get('DECTRGOF', 0)
        pmdec = self.phu.get('PMDEC', 0)
        epoch = self.phu.get('EPOCH')
        frame = self.phu.get('FRAME')
        equinox = self.phu.get('EQUINOX')

        if offset:
            decoffset /= 3600.0
            targ_decoffset /= 3600.0
            dec += decoffset + targ_decoffset

        if pm and pmdec != 0:
            dt = self.ut_datetime()
            year = dt.year
            startyear = datetime.datetime(year, 1, 1, 0, 0, 0)
            # Handle leap year properly
            nextyear = datetime.datetime(year + 1, 1, 1, 0, 0, 0)
            thisyear = nextyear - startyear
            sofar = dt - startyear
            fraction = sofar.total_seconds() / thisyear.total_seconds()
            obsepoch = year + fraction
            years = obsepoch - epoch
            pmdec *= years
            pmdec /= 3600.0
            dec += pmdec

        if icrs:
            ra, dec = toicrs(frame,
                             self.target_ra(offset=offset, pm=pm, icrs=False),
                             self.target_dec(offset=offset, pm=pm, icrs=False),
                             equinox=2000.0,
                             ut_datetime=dataset.ut_datetime()
                             )

        return dec

    @astro_data_descriptor
    def ut_date(self):
        """
        Returns the UT date of the observation as a datetime object.

        Returns
        -------
        datetime.datetime
            UT date.

        """
        try:
            return self.ut_datetime(strict=True, dateonly=True).date()
        except AttributeError:
            raise LookupError("Can't find information to return a proper date")

    # TODO: Implement the ut_datetime function.
    @astro_data_descriptor
    def ut_datetime(self, strict=False, dateonly=False, timeonly=False):
        """
        Returns the UT date and time of the observation as a datetime object.

        Returns
        -------
        datetime.datetime
            UT date and time.

        """
        raise NotImplementedError("Getting ut_datetime is stupidly complicated. Will be implemented later")

    @astro_data_descriptor
    def ut_time(self):
        """
        Returns the UT time of the observation as a datetime object.

        Returns
        -------
        datetime.datetime
            UT time.

        """
        try:
            return self.ut_datetime(strict=True, timeonly=True).time()
        except AttributeError:
            raise LookupError("Can't find information to return a proper time")

    @astro_data_descriptor
    def wavefront_sensor(self):
        """
        Returns the name of the wavefront sensor used for the observation.
        If more than one is being used, the names will be joined with '&'.

        Returns
        -------
        str
            Name of the wavefront sensor.

        """
        candidates = (
            ('AOWFS', self.phu.get("AOWFS_ST")),
            ('OIWFS', self.phu.get("OIWFS_ST")),
            ('PWFS1', self.phu.get("PWFS1_ST")),
            ('PWFS2', self.phu.get("PWFS2_ST")),
            ('GEMS', self.phu.get("GWFS1CFG"))
        )

        wavefront_sensors = [name for (name, value) in candidates if value == 'guiding']

        if not wavefront_sensors:
            raise ValueError("No probes are guiding")

        return '&'.join(sorted(wavefront_sensors))

    @astro_data_descriptor
    def wavelength_band(self):
        """
        Returns the name of the bandpass of the observation.  This is just
        to broadly know what type of data one is working with, eg. K band,
        H band, B band, etc.

        Returns
        -------
        str
            Name of the bandpass.

        """
        # TODO: Make sure we get this in micrometers...
        # KL: central_wavelength returns meters, we should make sure that
        #     effective_wavelength does the same.  If micrometers are needed
        #     here, then we convert here.
        # TODO: verify that wavelength_band works.  (units problems)
        ctrl_wave = self.effective_wavelength()

        def wavelength_diff((_, l)):
            return abs(l - ctrl_wave)

        band = min(wavelength_band.items(), key=wavelength_diff)[0]

        # TODO: This can't happen. We probably want to check against "None"
        if band is None:
            raise ValueError()

        return band

    @astro_data_descriptor
    def wcs_ra(self):
        """
        Returns the Right Ascension of the center of the field based on the
        WCS rather than the RA header keyword.

        Returns
        -------
        float
            Right Ascension of the center of the field in degrees

        """
        raise NotImplementedError("wcs_dec needs types/tags, and direct access to header...")

    @astro_data_descriptor
    def wcs_dec(self):
        """
        Returns the Declination of the center of the field based on the
        WCS rather than the DEC header keyword.

        Returns
        -------
        float
            Declination of the center of the field in degrees

        """
        raise NotImplementedError("wcs_dec needs types/tags, and direct access to header...")

    ra = wcs_ra
    dec = wcs_dec

    def _get_wcs_pixel_scale(self):
        """
        Returns a list of pixel scales (in arcseconds), derived from the
        CD matrices of the image extensions

        Returns
        -------
        list
            List of pixel scales, one per extension
        """
        return [3600 * 0.5 * (math.sqrt(cd11 * cd11 + cd12 * cd12) +
                              math.sqrt(cd21 * cd21 + cd22 * cd22))
                for cd11, cd12, cd21, cd22 in zip(self.hdr.CD1_1,
                                                  self.hdr.CD1_2,
                                                  self.hdr.CD2_1,
                                                  self.hdr.CD2_2)]<|MERGE_RESOLUTION|>--- conflicted
+++ resolved
@@ -6,73 +6,13 @@
 import pywcs
 
 from astrodata import AstroDataFits, astro_data_tag, astro_data_descriptor, TagSet
+from astrodata import factory, simple_descriptor_mapping, keyword
 from .lookup import wavelength_band, nominal_extinction, filter_wavelengths
 
 # NOTE: Temporary functions for test. gempy imports astrodata and
 #       won't work with this implementation
 from ..gmu import *
 
-<<<<<<< HEAD
-# Default simple header mapping
-gemini_direct_keywords = dict(
-    ao_fold=keyword("AOFOLD"),
-    array_name=keyword("ARRAYNAM"),
-    azimuth=keyword("AZIMUTH"),
-    bias_image=keyword("BIASIM"),
-    bunit=keyword("BUNIT"),
-    cd11=keyword("CD1_1"),
-    cd12=keyword("CD1_2"),
-    cd21=keyword("CD2_1"),
-    cd22=keyword("CD2_2"),
-    dark_image=keyword("DARKIM"),
-    data_label=keyword("DATALAB"),
-    dec=keyword("DEC"),
-    detector_name=keyword("DETNAME"),
-    detector_roi_setting=keyword("DROISET", default="Fixed"),
-    detector_rois_requested=keyword("DROIREQ"),
-    detector_x_bin=keyword("XCCDBIN", default=1),
-    detector_y_bin=keyword("YCCDBIN", default=1),
-    dispersion=keyword("WDELTA"),
-    elevation=keyword("ELEVATIO"),
-    gain=keyword("GAIN"),
-    gain_setting=keyword("GAINSET"),
-    grating=keyword("GRATING"),
-    lyot_stop=keyword("LYOTSTOP"),
-    naxis1=keyword("NAXIS1"),
-    naxis2=keyword("NAXIS2"),
-    nod_count=keyword("NODCOUNT"),
-    nod_pixels=keyword("NODPIX"),
-    nominal_photometric_zeropoint=keyword("NOMPHOTZ"),
-    non_linear_level=keyword("NONLINEA"),
-    observation_class=keyword("OBSCLASS"),
-    observation_epoch=keyword("OBSEPOCH", coerce_with=str),
-    observation_id=keyword("OBSID"),
-    observation_type=keyword("OBSTYPE"),
-    overscan_section=keyword("OVERSSEC"),
-    pixel_scale=keyword("PIXSCALE"),
-    prism=keyword("PRISM"),
-    program_id=keyword("GEMPRGID"),
-    pupil_mask=keyword("PUPILMSK"),
-    r_zero_val=keyword("RZEROVAL"),
-    ra=keyword("RA"),
-    raw_central_wavelength=keyword("CWAVE"),
-    raw_gemini_qa=keyword("RAWGEMQA"),
-    raw_pi_requirements_met=keyword("RAWPIREQ"),
-    read_mode=keyword("READMODE"),
-    read_noise=keyword("RDNOISE"),
-    read_speed_setting=keyword("RDSPDSET"),
-    saturation_level=keyword("SATLEVEL"),
-    slit=keyword("SLIT"),
-    wavelength=keyword("WAVELENG"),
-    wavelength_reference_pixel=keyword("WREFPIX", on_ext=True),
-    well_depth_setting=keyword("WELDEPTH"),
-    x_offset=keyword("XOFFSET"),
-    y_offset=keyword("YOFFSET"),
-)
-
-
-@simple_descriptor_mapping(**gemini_direct_keywords)
-=======
 gemini_keyword_names = dict(
     airmass = 'AIRMASS',
     ao_fold = 'AOFOLD',
@@ -130,7 +70,6 @@
     y_offset = 'YOFFSET',
 )
 
->>>>>>> 6e067d35
 class AstroDataGemini(AstroDataFits):
     __keyword_dict = gemini_keyword_names
 
@@ -253,7 +192,7 @@
         try:
             value_filter = (str if pretty else sectionStrToIntList)
             ret = [(None if raw is None else value_filter(raw))
-                   for raw in getattr(self.hdr, keyword)]
+                    for raw in getattr(self.hdr, keyword)]
             if len(ret) == 1:
                 return ret[0]
             return ret
@@ -817,15 +756,15 @@
         # Calculate the derived QA state
         ret_qa_state = "%s:%s" % (rawpireq, rawgemqa)
         if 'UNKNOWN' in pair:
-            ret_qa_state = "Undefined"
+                        ret_qa_state = "Undefined"
         elif pair == ('YES', 'USABLE'):
-            ret_qa_state = "Pass"
+                        ret_qa_state = "Pass"
         elif pair == ('NO', 'USABLE'):
-            ret_qa_state = "Usable"
+                        ret_qa_state = "Usable"
         elif rawgemqa.upper() == "BAD":
-            ret_qa_state = "Fail"
+                        ret_qa_state = "Fail"
         elif 'CHECK' in pair:
-            ret_qa_state = "CHECK"
+                        ret_qa_state = "CHECK"
         else:
             ret_qa_state = "%s:%s" % (rawpireq, rawgemqa)
 
@@ -1002,24 +941,24 @@
             year = dt.year
             startyear = datetime.datetime(year, 1, 1, 0, 0, 0)
             # Handle leap year properly
-            nextyear = datetime.datetime(year + 1, 1, 1, 0, 0, 0)
+            nextyear = datetime.datetime(year+1, 1, 1, 0, 0, 0)
             thisyear = nextyear - startyear
             sofar = dt - startyear
             fraction = sofar.total_seconds() / thisyear.total_seconds()
             obsepoch = year + fraction
             years = obsepoch - epoch
             pmra *= years
-            pmra *= 15.0 * math.cos(math.radians(self.target_dec(offset=True)))
+            pmra *= 15.0*math.cos(math.radians(self.target_dec(offset=True)))
             pmra /= 3600.0
             ra += pmra
 
         if icrs:
             ra, dec = toicrs(frame,
-                             self.target_ra(offset=offset, pm=pm, icrs=False),
-                             self.target_dec(offset=offset, pm=pm, icrs=False),
-                             equinox=2000.0,
-                             ut_datetime=dataset.ut_datetime()
-                             )
+                    self.target_ra(offset=offset, pm=pm, icrs=False),
+                    self.target_dec(offset=offset, pm=pm, icrs=False),
+                    equinox=2000.0,
+                    ut_datetime=dataset.ut_datetime()
+                )
 
         return ra
 
@@ -1064,7 +1003,7 @@
             year = dt.year
             startyear = datetime.datetime(year, 1, 1, 0, 0, 0)
             # Handle leap year properly
-            nextyear = datetime.datetime(year + 1, 1, 1, 0, 0, 0)
+            nextyear = datetime.datetime(year+1, 1, 1, 0, 0, 0)
             thisyear = nextyear - startyear
             sofar = dt - startyear
             fraction = sofar.total_seconds() / thisyear.total_seconds()
@@ -1076,11 +1015,11 @@
 
         if icrs:
             ra, dec = toicrs(frame,
-                             self.target_ra(offset=offset, pm=pm, icrs=False),
-                             self.target_dec(offset=offset, pm=pm, icrs=False),
-                             equinox=2000.0,
-                             ut_datetime=dataset.ut_datetime()
-                             )
+                    self.target_ra(offset=offset, pm=pm, icrs=False),
+                    self.target_dec(offset=offset, pm=pm, icrs=False),
+                    equinox=2000.0,
+                    ut_datetime=dataset.ut_datetime()
+                )
 
         return dec
 
@@ -1179,8 +1118,7 @@
 
         def wavelength_diff((_, l)):
             return abs(l - ctrl_wave)
-
-        band = min(wavelength_band.items(), key=wavelength_diff)[0]
+        band = min(wavelength_band.items(), key = wavelength_diff)[0]
 
         # TODO: This can't happen. We probably want to check against "None"
         if band is None:
