#!/usr/bin/env python

"""
Setup script for gemini_python

In this package:
    astrodata
    gemini_instruments
    geminidr
    gempy
    recipe_system

Usage:
    python setup.py install --prefix=/astro/iraf/URlocal-v1.5.2/pkgs/gemini_python-v2.0.0
    python setup.py
"""

import os
import os.path
import re


from setuptools import setup
from setuptools.extension import Extension

try:
    from Cython.Build import cythonize
except ImportError:
    use_cython = False
else:
    use_cython = True

PACKAGENAME = 'dragons'

# PACKAGES and PACKAGE_DIRS
ASTRODATA_MODULES = ['astrodata']

GEMINI_INST_MODULES = ['gemini_instruments',
                       'gemini_instruments.bhros',
                       'gemini_instruments.cirpass',
                       'gemini_instruments.f2',
                       'gemini_instruments.flamingos',
                       'gemini_instruments.gemini',
                       'gemini_instruments.gmos',
                       'gemini_instruments.gnirs',
                       'gemini_instruments.gpi',
                       'gemini_instruments.graces',
                       'gemini_instruments.gsaoi',
                       'gemini_instruments.hokupaa_quirc',
                       'gemini_instruments.hrwfs',
                       'gemini_instruments.igrins',
                       'gemini_instruments.michelle',
                       'gemini_instruments.nici',
                       'gemini_instruments.nifs',
                       'gemini_instruments.niri',
                       'gemini_instruments.oscir',
                       'gemini_instruments.phoenix',
                       'gemini_instruments.skycam',
                       'gemini_instruments.texes',
                       'gemini_instruments.trecs',
                       ]

GEMINIDR_MODULES = ['geminidr',
                    'geminidr.core',
                    'geminidr.f2',
                    'geminidr.f2.lookups',
                    'geminidr.f2.recipes',
                    'geminidr.f2.recipes.qa',
                    'geminidr.f2.recipes.sq',
                    'geminidr.gemini',
                    'geminidr.gemini.lookups',
                    'geminidr.gemini.lookups.source_detection',
                    'geminidr.gmos',
                    'geminidr.gmos.lookups',
                    'geminidr.gmos.recipes',
                    'geminidr.gmos.recipes.qa',
                    'geminidr.gmos.recipes.sq',
                    'geminidr.gnirs',
                    'geminidr.gnirs.lookups',
                    'geminidr.gnirs.recipes',
                    'geminidr.gnirs.recipes.qa',
                    'geminidr.gnirs.recipes.sq',
                    'geminidr.gsaoi',
                    'geminidr.gsaoi.lookups',
                    'geminidr.gsaoi.recipes',
                    'geminidr.gsaoi.recipes.qa',
                    'geminidr.gsaoi.recipes.sq',
                    'geminidr.niri',
                    'geminidr.niri.lookups',
                    'geminidr.niri.recipes',
                    'geminidr.niri.recipes.qa',
                    'geminidr.niri.recipes.sq',
                    ]

GEMPY_MODULES = ['gempy',
                 'gempy.adlibrary',
                 'gempy.eti_core',
                 'gempy.gemini',
                 'gempy.gemini.eti',
                 'gempy.library',
                 'gempy.library.config',
                 'gempy.mosaic',
                 'gempy.utils',
                 ]

RS_MODULES = ['recipe_system',
              'recipe_system.adcc',
              'recipe_system.adcc.servers',
              'recipe_system.cal_service',
              'recipe_system.mappers',
              'recipe_system.reduction',
              'recipe_system.utils',
              ]

SUBMODULES = []
SUBMODULES.extend(ASTRODATA_MODULES)
SUBMODULES.extend(GEMINI_INST_MODULES)
SUBMODULES.extend(GEMINIDR_MODULES)
SUBMODULES.extend(GEMPY_MODULES)
SUBMODULES.extend(RS_MODULES)

PACKAGES = []
PACKAGES.extend(SUBMODULES)
PACKAGE_DIRS = {}
PACKAGE_DIRS[''] = '.'

# PACKAGE_DATA
PACKAGE_DATA = {}

# sextractor files in geminidr/gemini/lookups/source_detection
gemdrdir = re.compile('geminidr/')
PACKAGE_DATA['geminidr'] = []
<<<<<<< HEAD
instruments = ['gemini', 'f2', 'gmos', 'gnirs', 'niri']

=======
instruments = ['gemini', 'f2', 'gmos', 'gnirs', 'gsaoi', 'niri']
>>>>>>> de2969c3
for inst in instruments:
    for root, dirs, files in os.walk(os.path.join('geminidr', inst,
                                                  'lookups', 'source_detection')):
        files = [f for f in files if not f.endswith('.pyc')]
        # remove the 'geminidr/' part of the file paths, then add to the DATA
        PACKAGE_DATA['geminidr'].extend(
            map((lambda f: os.path.join(gemdrdir.sub('', root), f)), files)
        )

# BPMs and MDFs throughout the geminidr package
for inst in instruments:
    for root, dirs, files in os.walk(os.path.join('geminidr', inst,
                                                  'lookups', 'BPM')):
        files = [f for f in files if not f.endswith('.pyc')]
        if len(files) > 0:
            #remove the 'geminidr/' part, add to DATA
            PACKAGE_DATA['geminidr'].extend(
                map((lambda f: os.path.join(gemdrdir.sub('', root), f)), files)
            )
    for root, dirs, files in os.walk(os.path.join('geminidr', inst,
                                                  'lookups', 'MDF')):
        files = [f for f in files if not f.endswith('.pyc')]
        if len(files) > 0:
            #remove the 'geminidr/' part, add to DATA
            PACKAGE_DATA['geminidr'].extend(
                map((lambda f: os.path.join(gemdrdir.sub('', root), f)), files)
            )

# GUI
rsdir = re.compile('recipe_system/')
PACKAGE_DATA['recipe_system'] = []
for root, dirs, files in os.walk(os.path.join('recipe_system', 'adcc',
                                              'client')):
    # remove the 'recipe_system/' part, add to DATA
    PACKAGE_DATA['recipe_system'].extend(
        map((lambda f: os.path.join(rsdir.sub('', root), f)), files)
    )

# !!!!!!!!!!!!!!!!!!!!!!!!!!!!!!!!!!!!!!!!!
# For packaging, need to add tests and docs
#    (also see the 'sdist' section in the
#     old setup.py.  handles symlinks)
# !!!!!!!!!!!!!!!!!!!!!!!!!!!!!!!!!!!!!!!!!
DATA_FILES = []

# SCRIPTS
RS_SCRIPTS = [ os.path.join('recipe_system', 'scripts', 'adcc'),
               os.path.join('recipe_system', 'scripts', 'caldb'),
               os.path.join('recipe_system', 'scripts', 'reduce'),
               os.path.join('recipe_system', 'scripts', 'superclean'),
             ]

GEMPY_SCRIPTS = [
                  os.path.join('gempy', 'scripts', 'dataselect'),
                  os.path.join('gempy', 'scripts', 'fwhm_histogram'),
                  os.path.join('gempy', 'scripts', 'gmosn_fix_headers'),
                  os.path.join('gempy', 'scripts', 'gmoss_fix_HAM_BPMs.py'),
                  os.path.join('gempy', 'scripts', 'gmoss_fix_headers.py'),
                  os.path.join('gempy', 'scripts', 'pipeline2iraf'),
                  os.path.join('gempy', 'scripts', 'profile_all_obj'),
                  os.path.join('gempy', 'scripts', 'psf_plot'),
                  os.path.join('gempy', 'scripts', 'showd'),
                  os.path.join('gempy', 'scripts', 'showpars'),
                  os.path.join('gempy', 'scripts', 'swapper'),
                  os.path.join('gempy', 'scripts', 'typewalk'),
                  os.path.join('gempy', 'scripts', 'zp_histogram'),
                ]

SCRIPTS = []
SCRIPTS.extend(RS_SCRIPTS)
SCRIPTS.extend(GEMPY_SCRIPTS)

EXTENSIONS = []

if use_cython:
    suffix = 'pyx'
else:
    suffix = 'c'
cyextensions = [Extension(
                        "gempy.library.cyclip",
                        [os.path.join('gempy', 'library', 'cyclip.'+suffix)],
                        ),
                ]
if use_cython:
    CYTHON_EXTENSIONS = cythonize(cyextensions)
else:
    CYTHON_EXTENSIONS = cyextensions

EXTENSIONS.extend(CYTHON_EXTENSIONS)


setup( name='dragons',
        version='2.0.8',
        description='Gemini Data Processing Python Package',
        author='Gemini Data Processing Software Group',
        author_email='sus_inquiries@gemini.edu',
        url='http://www.gemini.edu',
        maintainer='Science User Support Department',
        packages=PACKAGES,
        package_dir=PACKAGE_DIRS,
        package_data=PACKAGE_DATA,
        data_files=DATA_FILES,
        scripts=SCRIPTS,
        ext_modules=EXTENSIONS,
        classifiers=[
            'Development Status :: 4 - Beta',
            'Intended Audience :: Gemini Ops',
            'Intended Audience :: Science/Research',
            'License :: OSI Approved :: BSD License',
            'Operating System :: POSIX :: Linux',
            'Operating System :: Linux :: CentOS',
            'Operating System :: MacOS :: MacOS X',
            'Programming Language :: Python',
            'Topic :: Gemini',
            'Topic :: Data Reduction',
            'Topic :: Scientific/Engineering :: Astronomy',
        ]
      )<|MERGE_RESOLUTION|>--- conflicted
+++ resolved
@@ -130,12 +130,7 @@
 # sextractor files in geminidr/gemini/lookups/source_detection
 gemdrdir = re.compile('geminidr/')
 PACKAGE_DATA['geminidr'] = []
-<<<<<<< HEAD
-instruments = ['gemini', 'f2', 'gmos', 'gnirs', 'niri']
-
-=======
 instruments = ['gemini', 'f2', 'gmos', 'gnirs', 'gsaoi', 'niri']
->>>>>>> de2969c3
 for inst in instruments:
     for root, dirs, files in os.walk(os.path.join('geminidr', inst,
                                                   'lookups', 'source_detection')):
