--- conflicted
+++ resolved
@@ -10,16 +10,8 @@
 class associateSkyConfig(parameters_preprocess.associateSkyConfig):
     def setDefaults(self):
         self.distance = 1.
-<<<<<<< HEAD
         self.time = 900.
 
 # class tileArraysConfig(parameters_visualize.tileArraysConfig):
 #     def setDefaults(self):
 #         self.tile_all = True
-
-class validateDataConfig(parameters_standardize.validateDataConfig):
-    def setDefaults(self):
-        self.num_exts = 4
-=======
-        self.time = 900.
->>>>>>> 68b593da
