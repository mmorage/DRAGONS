#
#                                                                  gemini_python
#
#                                                        primitives_visualize.py
# ------------------------------------------------------------------------------
import numpy as np
from copy import deepcopy
from os.path import splitext

try:
    from stsci import numdisplay as nd
except ImportError:
    import numdisplay as nd

from gempy.utils import logutils
from gempy.gemini import gemini_tools as gt

from gempy.mosaic.mosaicAD import MosaicAD
from gempy.mosaic.gemMosaicFunction import gemini_mosaic_function

from geminidr.gemini.lookups import DQ_definitions as DQ
from gemini_instruments.gmos.pixel_functions import get_bias_level

from geminidr import PrimitivesBASE
from . import parameters_visualize

from recipe_system.utils.decorators import parameter_override
# ------------------------------------------------------------------------------
@parameter_override
class Visualize(PrimitivesBASE):
    """
    This is the class containing the visualization primitives.
    """
    tagset = None

    def __init__(self, adinputs, **kwargs):
        super(Visualize, self).__init__(adinputs, **kwargs)
        self._param_update(parameters_visualize)

    def display(self, adinputs=None, **params):
        """
        Displays an image on the ds9 display, using multiple frames if
        there are multiple extensions. Saturated pixels can be displayed
        in red, and overlays can also be shown.

        Parameters
        ----------
        extname: str
            'SCI', 'VAR', or 'DQ': plane to display
        frame: int
            starting frame for display
        ignore: bool
            setting to True turns off the display
        remove_bias: bool
            attempt to subtract bias before displaying?
        threshold: str='auto'/float
            level above which to flag pixels as saturated
        tile: bool
            attempt to tile arrays before displaying?
        zscale: bool
            use zscale algorithm?
        overlay: list
            list of overlays for the display
        """
        log = self.log
        log.debug(gt.log_message("primitive", self.myself(), "starting"))

        # No-op if ignore=True
        if params["ignore"]:
            log.warning("display turned off per user request")
            return

        threshold = params['threshold']
        remove_bias = params.get('remove_bias', False)
        extname = params['extname']
        tile = params['tile']
        zscale = params['zscale']
        overlays = params['overlay']
        frame = params['frame'] if params['frame'] else 1
        overlay_index = 0
        lnd = _localNumDisplay()

        for ad in adinputs:
            # Allows elegant break from nested loops
            if frame > 16:
                log.warning("Too many images; only the first 16 are displayed")
                break

            # Threshold and bias make sense only for SCI extension
            if extname != 'SCI':
                threshold = None
                remove_bias = False
            elif threshold == 'None':
                threshold = None
            elif threshold == 'auto':
                mosaicked = ((ad.phu.get(self.timestamp_keys["mosaicDetectors"])
                              is not None) or
                             (ad.phu.get(self.timestamp_keys["tileArrays"])
                              is not None))
                has_dq = all([ext.mask is not None for ext in ad])
                if not has_dq:
                    if mosaicked:
                        log.warning("Cannot add DQ to mosaicked data; no "
                                    "threshold mask will be applied to "
                                    "{}".format(ad.filename))
                        threshold = None
                    else:
                        # addDQ operates in place so deepcopy to preserve input
                        ad = self.addDQ([deepcopy(ad)])[0]

            if remove_bias:
                if (ad.phu.get('BIASIM') or ad.phu.get('DARKIM') or
                    any(ad.hdr.get('OVERSCAN'))):
                    log.fullinfo("Bias level has already been removed from "
                                 "data; no approximate correction will be "
                                 "performed")
                else:
                    try:
                        bias_level = get_bias_level(ad)
                    except NotImplementedError:
                        # For non-GMOS instruments
                        bias_level = None

                    if bias_level is not None:
                        ad = deepcopy(ad)  # Leave original untouched!
                        log.stdinfo("Subtracting approximate bias level from "
                                    "{} for display".format(ad.filename))
                        log.fullinfo("Bias levels used: {}".format(str(bias_level)))
                        for ext, bias in zip(ad, bias_level):
                            ext.subtract(np.float32(bias) if bias is not None
                                         else 0)
                    else:
                        log.warning("Bias level not found for {}; approximate "
                                    "bias will not be removed".format(ad.filename))

            # Check whether data needs to be tiled before displaying
            # Otherwise, flatten all desired extensions into a single list
            if tile and len(ad) > 1:
                log.fullinfo("Tiling extensions together before displaying")

                # !! This is the replacement call for tileArrays() !!
                # !! mosaicADdetectors handles both GMOS and GSAOI !!
                # ad = self.mosaicADdetectors(tile=True)[0]

                ad = self.tileArrays([ad], tile_all=True)[0]

            # Each extension is an individual display item (if the data have been
            # tiled, then there'll only be one extension per AD, of course)
            for ext in ad:
                if frame > 16:
                    break

                # Squeeze the data to remove any empty dimensions (eg, raw F2 data)
                ext.operate(np.squeeze)

                # Get the data we're going to display. TODO Replace extname with attr?
                data = getattr(ext, {'SCI':'data', 'DQ':'mask',
                                    'VAR':'variance'}[extname], None)
                dqdata = ext.mask
                if data is None:
                    log.warning("No data to display in {}[{}]".format(ext.filename,
                                                                      extname))
                    continue

                # One-dimensional data (ie, extracted spectra)
                if len(data.shape) == 1:
                    continue

                # Make threshold mask if desired
                masks = []
                mask_colors = []
                if threshold is not None:
                    if threshold != 'auto':
                        satmask = data > float(threshold)
                    else:
                        if dqdata is None:
                            log.warning("No DQ plane found; cannot make "
                                        "threshold mask")
                            satmask = None
                        else:
                            satmask = (dqdata & (DQ.non_linear | DQ.saturated)) > 0
                    if satmask is not None:
                        masks.append(satmask)
                        mask_colors.append(204)

                if overlays:
                    # Could be single overlay, or list. Replicate behaviour of
                    # gt.make_lists (which we can't use because we haven't
                    # made a complete list of displayed extensions at the start
                    # in order to avoid memory bloat)
                    try:
                        overlay = overlays[overlay_index]
                    except TypeError:
                        overlay = overlays
                    except IndexError:
                        if len(overlays) == 1:
                            overlay = overlays[0]
                    masks.append(overlay)
                    mask_colors.append(206)

                # Define the display name
                if tile and extname=='SCI':
                    name = ext.filename
                elif tile:
                    name = '{}({})'.format(ext.filename, extname)
                else:
                    name = '{}({},{})'.format(ext.filename, extname,
                                              ext.hdr['EXTVER'])

                try:
                    lnd.display(data, name=name, frame=frame, zscale=zscale,
                                bpm=None if extname=='DQ' else dqdata,
                                quiet=True, masks=masks, mask_colors=mask_colors)
                except IOError:
                    log.warning("ds9 not found; cannot display input")

                frame += 1

                # Print from statistics for flats
                if extname=='SCI' and {'GMOS', 'IMAGE', 'FLAT'}.issubset(ext.tags):
                    good_data = data[dqdata==0] if dqdata is not None else data
                    mean = np.mean(good_data)
                    median = np.median(good_data)
                    log.stdinfo("Twilight flat counts for {}:".format(ext.filename))
                    log.stdinfo("    Mean value:   {:.0f}".format(mean))
                    log.stdinfo("    Median value: {:.0f}".format(median))

        return adinputs

#    def mosaicDetectors(self, adinputs=None, **params):
#        return adinputs

    def mosaicDetectors(self, adinputs=None, **params):
        """
        This primitive will use the gempy MosaicAD class to mosaic the frames
        of the input images.

        Parameters
        ----------
        suffix: str
            suffix to be added to output files. Default is '_mosaicAD'
        tile: bool
            tile images instead of a proper mosaic. Default is False.
        sci_only: bool
            mosaic only SCI image data. Default is False
        interpolator: <str>
            type of interpolation to use across chip gaps
            ('linear', 'nearest', 'poly3', 'poly5', 'spline3', 'sinc')

        """
        fmat1 = "No changes will be made to {}, since it has "
        fmat1 += "already been processed by mosaicDetectors"
        fmat2 = "No changes will be made to {}; only one extension present."

        def _compat(tlist):
            item = None
            if "GMOS" in tlist and "IMAGE" in tlist:
                item = 'GMOS IMAGE'
            elif "GSAOI" in tlist and "IMAGE" in tlist:
                item = 'GSAOI IMAGE'
            return item

        log = self.log
        log.debug(gt.log_message("primitive", self.myself(), "starting"))
        timestamp_key = self.timestamp_keys[self.myself()]
        
        sci_only = params['sci_only']
        suffix = params['suffix']
        tile = params['tile']

        adoutputs = []
        for ad in adinputs:
            if not _compat(ad.tags):
                adoutputs.append(ad)
                continue

            # Data validation
            if ad.phu.get('GPREPARE') is None and ad.phu.get('PREPARE') is None:
                raise IOError('{} must be prepared'.format(ad.filename))

            if ad.phu.get(timestamp_key):
                log.warning(fmat1.format(ad.filename))

            if len(ad) == 1:
                log.stdinfo(fmat2.format(ad.filename))
                adoutputs.append(ad)
                continue

            log.stdinfo("\tMosaicAD Working on {}".format(_compat(ad.tags)))
            mos = MosaicAD(ad, mosaic_ad_function=gemini_mosaic_function)

            log.stdinfo("\tBuilding mosaic, converting data ...")
            ad_out = mos.as_astrodata(tile=tile, doimg=sci_only)
            ad_out.orig_filename = ad.filename
            gt.mark_history(ad_out, primname=self.myself(), keyword=timestamp_key)
            ad_out.update_filename(suffix=suffix, strip=True)
            log.stdinfo("Updated filename: {} ".format(ad_out.filename))
            adoutputs.append(ad_out)

        return adoutputs


    def tileArrays(self, adinputs=None, **params):
        """
        This tiles GMOS and GSOAI chips.

        Parameters
        ----------
        suffix: str
            suffix to be added to output files

        tile: bool
            tile to a single extension (as opposed to one extn per CCD)?

         """
        log = self.log
        log.debug(gt.log_message("primitive", self.myself(), "starting"))
        timestamp_key = self.timestamp_keys[self.myself()]

        # Using mosaicADdetectors rather than tileArrays()
        # mosaicADdetectors() handles both GSAOI and GMOS,
<<<<<<< HEAD
        adoutputs = self.mosaicDetectors(adinputs, tile=True, suffix=params["suffix"])
=======
        adoutputs = self.mosaicDetectors(adinputs, tile=True,
                                         suffix=params["suffix"])
>>>>>>> 20326b77
        return adoutputs

##############################################################################
# Below are the helper functions for the user level functions in this module #
##############################################################################

class _localNumDisplay(nd.NumDisplay):
    """
    This class overrides the default numdisplay.display function in
    order to implement super-fast overlays.  If this feature can be
    incorporated into numdisplay, this local version should go away.

    mask, if specified, should be a tuple of numpy arrays: the y- and
    x-coordinates of points to be masked.  For example,
    mask = np.where(data>threshold)
    TODO: Can it be an array of booleans, the same size as the data?
    """
    def display(self, pix, name=None, bufname=None, z1=None, z2=None,
                transform=None, bpm=None, zscale=False, contrast=0.25,
                scale=None, masks=None, mask_colors=None,
                offset=None, frame=None, quiet=False):

        """ Displays byte-scaled (UInt8) n to XIMTOOL device.
            This method uses the IIS protocol for displaying the data
            to the image display device, which requires the data to be
            byte-scaled.
            If input is not byte-scaled, it will perform scaling using
            set values/defaults.
        """
        log = logutils.get_logger(__name__)

        #Ensure that the input array 'pix' is a numpy array
        pix = np.array(pix)
        self.z1 = z1
        self.z2 = z2

        # If any of the display parameters are specified here, apply them
        # if z1 or z2 or transform or scale or offset or frame:
        # If zscale=True (like IRAF's display) selected, calculate z1 and z2 from
        # the data, and clear any transform specified in the call
        # Offset and scale are applied to the data and z1,z2,
        # so they have no effect on the display
        if zscale:
            if transform != None:
                if not quiet:
                    log.fullinfo("transform disallowed when zscale=True")
                transform = None
            if bpm is None:
                z1, z2 = nd.zscale.zscale(pix, contrast=contrast)
            else:
                goodpix = pix[bpm==0]
                # Ignore the mask unless a decent number of pixels are "good"
                if len(goodpix) >= 0.01 * np.multiply(*pix.shape):
                    sq_side = int(np.sqrt(len(goodpix)))
                    goodpix = goodpix[:sq_side**2].reshape(sq_side, sq_side)
                    z1, z2 = nd.zscale.zscale(goodpix, contrast=contrast)
                else:
                    z1, z2 = nd.zscale.zscale(pix, contrast=contrast)

        self.set(frame=frame, z1=z1, z2=z2,
                transform=transform, scale=scale, offset=offset)

        # Initialize the display device
        if not self.view._display or self.view.checkDisplay() is False:
            self.open()
        _d = self.view._display
        self.handle = _d.getHandle()

        # If no user specified values are provided, interrogate the array itself
        # for the full range of pixel values
        if self.z1 == None:
            self.z1 = np.minimum.reduce(np.ravel(pix))
        if self.z2 == None:
            self.z2 = np.maximum.reduce(np.ravel(pix))

        # If the user has not selected a specific buffer for the display,
        # select and set the frame buffer size based on input image size.
        if bufname == 'iraf':
            useiraf = True
            bufname = None
        else:
            useiraf = False

        if bufname != None:
            _d.setFBconfig(None,bufname=bufname)
        else:
            _ny,_nx = pix.shape
            _d.selectFB(_nx,_ny,reset=1,useiraf=useiraf)

        # Initialize the specified frame buffer
        _d.setFrame(self.frame)
        _d.eraseFrame()

        # Apply user specified scaling to image, returns original
        # if none are specified.
        bpix = self._transformImage(pix)

        # Recompute the pixel range of (possibly) transformed array
        _z1 = self._transformImage(self.z1)
        _z2 = self._transformImage(self.z2)

        # If there was a problem in the transformation, then restore the original
        # array as the one to be displayed, even though it may not be ideal.
        if _z1 == _z2:
            if not quiet:
                log.warning('Error encountered during transformation. '
                            'No transformation applied...')
            bpix = pix
            self.z1 = np.minimum.reduce(np.ravel(bpix))
            self.z2 = np.maximum.reduce(np.ravel(bpix))
            # Failsafe in case input image is flat:
            if self.z1 == self.z2:
                self.z1 -= 1.
                self.z2 += 1.
        else:
            # Reset z1/z2 values now so that image gets displayed with
            # correct range.  Also, when displaying transformed images
            # this allows the input pixel value to be displayed, rather
            # than the transformed pixel value.
            self.z1 = _z1
            self.z2 = _z2

        _wcsinfo = nd.displaydev.ImageWCS(bpix,z1=self.z1,z2=self.z2,name=name)
        if not quiet:
            log.fullinfo('Image displayed with z1: {} z2: {}'.format(self.z1,
                                                                     self.z2))

        bpix = self._fbclipImage(bpix,_d.fbwidth,_d.fbheight)

        # Change pixel value to specified color if desired
        if masks is not None:
            if not isinstance(masks,list):
                masks = [masks]
            if mask_colors is None:
                # Set to red as default
                mask_colors = [204]*len(masks)
            for i in range(len(masks)):
                if (masks[i][0].size>0 and masks[i][1].size>0):
                    bpix[masks[i]] = mask_colors[i]

        # Update the WCS to match the frame buffer being used.
        _d.syncWCS(_wcsinfo)

        # write out WCS to frame buffer, then erase buffer
        _d.writeWCS(_wcsinfo)

        # Now, send the trimmed image (section) to the display device
        _d.writeImage(bpix,_wcsinfo)
        #displaydev.close()<|MERGE_RESOLUTION|>--- conflicted
+++ resolved
@@ -319,12 +319,8 @@
 
         # Using mosaicADdetectors rather than tileArrays()
         # mosaicADdetectors() handles both GSAOI and GMOS,
-<<<<<<< HEAD
-        adoutputs = self.mosaicDetectors(adinputs, tile=True, suffix=params["suffix"])
-=======
         adoutputs = self.mosaicDetectors(adinputs, tile=True,
                                          suffix=params["suffix"])
->>>>>>> 20326b77
         return adoutputs
 
 ##############################################################################
