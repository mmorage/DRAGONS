--- conflicted
+++ resolved
@@ -30,7 +30,6 @@
     stages {
         stage('Checkout') {
             steps {
-<<<<<<< HEAD
                 echo "Checkout code"
             }
         }
@@ -109,11 +108,11 @@
                     }
                 }
                 stage("MacOs 10.11") {
+                    when {
+                        branch "jenkins/*"
+                    }
                     agent {
                         label "macos10.11"
-                    }
-                    when {
-                        branch "jenkins/*"
                     }
                     steps {
                         echo "build on ${env.NODE_NAME}"
@@ -155,34 +154,6 @@
                             }
                         }
                     }
-=======
-                sh  'conda env create --quiet --file .jenkins/conda_venv.yml -n ${BUILD_TAG}'
-                sh  '''
-                    source activate ${BUILD_TAG}
-                    .jenkins/test_env_and_install_missing_libs.sh
-                    '''
-                sh  'python .jenkins/download_test_data.py'
-            }
-        }
-
-        stage('Static code metrics') {
-            steps {
-                echo "PEP8 style check"
-                sh  'mkdir -p ./reports'
-                sh  '''
-                    source activate ${BUILD_TAG}
-
-                    pylint --exit-zero --jobs=4 \
-                        --rcfile=gempy/support_files/pylintrc \
-                        astrodata gemini_instruments gempy geminidr \
-                        recipe_system > ./reports/pylint.log
-                    '''
-            }
-            post {
-                always {
-                    echo 'Report pyLint warnings using the warnings-ng-plugin'
-                    recordIssues enabledForFailure: true, tool: pyLint(pattern: '**/reports/pylint.log')
->>>>>>> 29a06be1
                 }
             }
         }
@@ -261,12 +232,6 @@
         }
     }
     post {
-<<<<<<< HEAD
-=======
-        always {
-            sh 'conda remove --name ${BUILD_TAG} --all --quiet --yes'
-        }
->>>>>>> 29a06be1
         failure {
             echo "Send e-mail, when failed"
         }
