from __future__ import print_function

from future.utils import PY3

from builtins import object
from abc import abstractmethod
from copy import deepcopy
from collections import namedtuple, OrderedDict
import os
from functools import partial, wraps
import logging
import warnings
import gc
import inspect
import traceback

try:
    # Python 3
    from itertools import zip_longest, product as cart_product
except ImportError:
    from itertools import izip_longest as zip_longest, product as cart_product

from .core import AstroData, DataProvider, astro_data_descriptor
from .nddata import NDAstroData as NDDataObject, new_variance_uncertainty_instance

from astropy.io import fits
from astropy.io.fits import HDUList, Header, DELAYED
from astropy.io.fits import PrimaryHDU, ImageHDU, BinTableHDU
from astropy.io.fits import Column, FITS_rec
from astropy.io.fits.hdu.table import _TableBaseHDU
# NDDataRef is still not in the stable astropy, but this should be the one
# we use in the future...
# from astropy.nddata import NDData, NDDataRef as NDDataObject
from astropy.nddata import NDData
from astropy.table import Table
import numpy as np

INTEGER_TYPES = (int, np.integer)
NO_DEFAULT = object()
LOGGER = logging.getLogger('AstroData FITS')

class AstroDataFitsDeprecationWarning(DeprecationWarning):
    pass

warnings.simplefilter("always", AstroDataFitsDeprecationWarning)

def deprecated(reason):
    def decorator_wrapper(fn):
        @wraps(fn)
        def wrapper(*args, **kw):
            current_source = '|'.join(traceback.format_stack(inspect.currentframe()))
            if current_source not in wrapper.seen:
                wrapper.seen.add(current_source)
                warnings.warn(reason, AstroDataFitsDeprecationWarning)
            return fn(*args, **kw)
        wrapper.seen = set()
        return wrapper
    return decorator_wrapper

class KeywordCallableWrapper(object):
    def __init__(self, keyword, default=NO_DEFAULT, on_ext=False, coerce_with=None):
        self.kw = keyword
        self.on_ext = on_ext
        self.default = default
        self.coercion_fn = coerce_with if coerce_with is not None else (lambda x: x)

    def __call__(self, adobj):
        def wrapper():
            manip = adobj.phu if not self.on_ext else adobj.hdr
            if self.default is NO_DEFAULT:
                ret = getattr(manip, self.kw)
            else:
                ret = manip.get(self.kw, self.default)
            return self.coercion_fn(ret)
        return wrapper

class FitsHeaderCollection(object):
    """
    FitsHeaderCollection(headers)

    This class provides group access to a list of PyFITS Header-like objects.
    It exposes a number of methods (`set`, `get`, etc.) that operate over all
    the headers at the same time.

    It can also be iterated.
    """
    def __init__(self, headers):
        self.__headers = list(headers)

    def _insert(self, idx, header):
        self.__headers.insert(idx, header)

    def __iter__(self):
        for h in self.__headers:
            yield h

#    @property
#    def keywords(self):
#        if self._on_ext:
#            return self._ret_ext([set(h.keys()) for h in self.__headers])
#        else:
#            return set(self.__headers[0].keys())
#
#    def show(self):
#        if self._on_ext:
#            for n, header in enumerate(self.__headers):
#                print("==== Header #{} ====".format(n))
#                print(repr(header))
#        else:
#            print(repr(self.__headers[0]))

    def __setitem__(self, key, value):
        if isinstance(value, tuple):
            self.set(key, value=value[0], comment=value[1])
        else:
            self.set(key, value=value)

    def set(self, key, value=None, comment=None):
        for header in self.__headers:
            header.set(key, value=value, comment=comment)

    def __getitem__(self, key):
        raised = False
        missing_at = []
        ret = []
        for n, header in enumerate(self.__headers):
            try:
                ret.append(header[key])
            except KeyError:
                missing_at.append(n)
                ret.append(None)
                raised = True
        if raised:
            error = KeyError("The keyword couldn't be found at headers: {}".format(tuple(missing_at)))
            error.missing_at = missing_at
            error.values = ret
            raise error
        return ret

    def get(self, key, default=None):
        try:
            return self[key]
        except KeyError as err:
            vals = err.values
            for n in err.missing_at:
                vals[n] = default
            return vals

    def __delitem__(self, key):
        self.remove(key)

    def remove(self, key):
        deleted = 0
        for header in self.__headers:
            try:
                del header[key]
                deleted = deleted + 1
            except KeyError:
                pass
        if not deleted:
            raise KeyError("'{}' is not on any of the extensions".format(key))

    def get_comment(self, key):
        return [header.comments[key] for header in self.__headers]

    def set_comment(self, key, comment):
        def _inner_set_comment(header):
            if key not in header:
                raise KeyError("Keyword {!r} not available".format(key))

            header.set(key, comment=comment)

        for n, header in enumerate(self.__headers):
            try:
                _inner_set_comment(header)
            except KeyError as err:
                err.message = err.message + " at header {}".format(n)
                raise

    def __contains__(self, key):
        return any(tuple(key in h for h in self.__headers))

def new_imagehdu(data, header, name=None):
# Assigning data in a delayed way, won't reset BZERO/BSCALE in the header,
# for some reason. Need to investigated. Maybe astropy.io.fits bug. Figure
# out WHY were we delaying in the first place.
#    i = ImageHDU(data=DELAYED, header=header.copy(), name=name)
#    i.data = data
    return ImageHDU(data=data, header=header.copy(), name=name)

def table_to_bintablehdu(table):
    array = table.as_array()
    header = table.meta['header'].copy()
    coldefs = []
    for n, name in enumerate(array.dtype.names, 1):
        coldefs.append(Column(
            name   = header.get('TTYPE{}'.format(n)),
            format = header.get('TFORM{}'.format(n)),
            unit   = header.get('TUNIT{}'.format(n)),
            null   = header.get('TNULL{}'.format(n)),
            bscale = header.get('TSCAL{}'.format(n)),
            bzero  = header.get('TZERO{}'.format(n)),
            disp   = header.get('TDISP{}'.format(n)),
            start  = header.get('TBCOL{}'.format(n)),
            dim    = header.get('TDIM{}'.format(n)),
            array  = array[name]
        ))

    return BinTableHDU(data=FITS_rec.from_columns(coldefs), header=header)

header_type_map = {
        'bool': 'L',
        'int8': 'B',
        'int16': 'I',
        'int32': 'J',
        'int64': 'K',
        'uint8': 'B',
        'uint16': 'I',
        'uint32': 'J',
        'uint64': 'K',
        'float32': 'E',
        'float64': 'D',
        'complex64': 'C',
        'complex128': 'M'}

def header_for_table(table):
    columns = []
    for col in table.itercols():
        descr = {'name': col.name}
        typekind = col.dtype.kind
        typename = col.dtype.name
<<<<<<< HEAD
        if typename.startswith('str'): # Array of strings
            strlen = col.dtype.itemsize
=======
        if typekind in {'S', 'U'}: # Array of strings
            strlen = col.dtype.itemsize // col.dtype.alignment
>>>>>>> b1266f26
            descr['format'] = '{}A'.format(strlen)
            descr['disp'] = 'A{}'.format(strlen)
        elif typekind == 'O': # Variable length array
            raise TypeError("Variable length arrays like in column '{}' are not supported".format(col.name))
        else:
            try:
                typedesc = header_type_map[typename]
            except KeyError:
                raise TypeError("I don't know how to treat type {!r} for column {}".format(col.dtype, col.name))
            repeat = ''
            data = col.data
            shape = data.shape
            if len(shape) > 1:
                repeat = data.size // shape[0]
                if len(shape) > 2:
                    descr['dim'] = shape[1:]
            if typedesc == 'L' and len(shape) > 1:
                # Bit array
                descr['format'] = '{}X'.format(repeat)
            else:
                descr['format'] = '{}{}'.format(repeat, typedesc)
            if col.unit is not None:
                descr['unit'] = str(col.unit)

        columns.append(fits.Column(array=col.data, **descr))

    return fits.BinTableHDU.from_columns(columns).header

def add_header_to_table(table):
    header = header_for_table(table)
    table.meta['header'] = header
    return header

def card_filter(cards, include=None, exclude=None):
    for card in cards:
        if include is not None and card not in include:
            continue
        elif exclude is not None and card in exclude:
            continue
        yield card

def update_header(headera, headerb):
    cardsa = tuple(tuple(cr) for cr in headera.cards)
    cardsb = tuple(tuple(cr) for cr in headerb.cards)

    if cardsa == cardsb:
        return headera

    # Ok, headerb differs somehow. Let's try to bring the changes to
    # headera
    # Updated keywords that should be unique
    difference = set(cardsb) - set(cardsa)
    headera.update(card_filter(difference, exclude={'HISTORY', 'COMMENT', ''}))
    # Check the HISTORY and COMMENT cards, just in case
    for key in ('HISTORY', 'COMMENT'):
        fltcardsa = card_filter(cardsa, include={key})
        fltcardsb = card_filter(cardsb, include={key})
        for (ca, cb) in zip_longest(fltcardsa, fltcardsb):
            if cb is None:
                headera.update((cb,))

    return headera

def normalize_indices(slc, nitems):
    multiple = True
    if isinstance(slc, slice):
        start, stop, step = slc.indices(nitems)
        indices = list(range(start, stop, step))
    elif isinstance(slc, INTEGER_TYPES) or (isinstance(slc, tuple) and all(isinstance(i, INTEGER_TYPES) for i in slc)):
        if isinstance(slc, INTEGER_TYPES):
            slc = (int(slc),)   # slc's type m
            multiple = False
        else:
            multiple = True
        # Normalize negative indices...
        indices = [(x if x >= 0 else nitems + x) for x in slc]
    else:
        raise ValueError("Invalid index: {}".format(slc))

    if any(i >= nitems for i in indices):
        raise IndexError("Index out of range")

    return indices, multiple

class FitsProviderProxy(DataProvider):
    # TODO: CAVEAT. Not all methods are intercepted. Some, like "info", may not make
    #       sense for slices. If a method of interest is identified, we need to
    #       implement it properly, or make it raise an exception if not valid.

    def __init__(self, provider, mapping, single):
        # We're overloading __setattr__. This is safer than setting the
        # attributes the normal way.
        self.__dict__.update({
            '_provider': provider,
            '_mapping': tuple(mapping),
            '_sliced': True,
            '_single': single
            })

    @property
    def is_sliced(self):
        return True

    @property
    def is_single(self):
        return self._single

    def __deepcopy__(self, memo):
        return self._provider._clone(mapping=self._mapping)

    def is_settable(self, attr):
        if attr in {'path', 'filename'}:
            return False

        return self._provider.is_settable(attr)

    def __len__(self):
        return len(self._mapping)

    def _mapped_nddata(self, idx=None):
        if idx is None:
            return [self._provider._nddata[idx] for idx in self._mapping]
        else:
            return self._provider._nddata[self._mapping[idx]]

    def __getattr__(self, attribute):
        if not attribute.startswith('_'):
            try:
                # Check first if this is something we can get from the main object
                # But only if it's not an internal attribute
                try:
                    return self._provider._getattr_impl(attribute, self._mapped_nddata())
                except AttributeError:
                    # Not a special attribute. Check the regular interface
                    return getattr(self._provider, attribute)
            except AttributeError:
                pass
        # Not found in the real Provider. Ok, if we're working with single
        # slices, let's look some things up in the ND object
        if self.is_single:
            if attribute.isupper():
                try:
                    return self._mapped_nddata(0).meta['other'][attribute]
                except KeyError:
                    # Not found. Will raise an exception...
                    pass
        raise AttributeError("{} not found in this object".format(attribute))

    def __setattr__(self, attribute, value):
        def _my_attribute(attr):
            return attr in self.__dict__ or attr in self.__class__.__dict__

        # This method is meant to let the user set certain attributes of the NDData
        # objects. First we check if the attribute belongs to this object's dictionary.
        # Otherwise, see if we can pass it down.

        if not _my_attribute(attribute) and self._provider.is_settable(attribute):
            if attribute.isupper():
                if not self.is_single:
                    raise TypeError("This attribute can only be assigned to a single-slice object")
                target = self._mapped_nddata(0)
                self._provider.append(value, name=attribute, add_to=target)
                return
            elif attribute in {'path', 'filename'}:
                raise AttributeError("Can't set path or filename on a sliced object")
            else:
                setattr(self._provider, attribute, value)

        super(FitsProviderProxy, self).__setattr__(attribute, value)

    def __delattr__(self, attribute):
        if not attribute.isupper():
            raise ValueError("Can't delete non-capitalized attributes from slices")
        if not self.is_single:
            raise TypeError("Can't delete attributes on non-single slices")
        other, otherh = self.nddata.meta['other'], self.nddata.meta['other_header']
        if attribute in other:
            del other[attribute]
            if attribute in otherh:
                del otherh[attribute]
        else:
            raise AttributeError("'{}' does not exist in this extension".format(attribute))

    @property
    def exposed(self):
        return self._provider._exposed.copy() | set(self._mapped_nddata(0).meta['other'])

    def __iter__(self):
        if self._single:
            yield self
        else:
            for n in self._mapping:
                yield self._provider._slice((n,), multi=False)

    def __getitem__(self, slc):
        if self.is_single:
            raise TypeError("Can't slice a single slice!")

        indices, multiple = normalize_indices(slc, nitems=len(self))
        mapped_indices = tuple(self._mapping[idx] for idx in indices)
        return self._provider._slice(mapped_indices, multi=multiple)

    def __delitem__(self, idx):
        raise TypeError("Can't remove items from a sliced object")

    def __iadd__(self, operand):
        self._provider._standard_nddata_op(NDDataObject.add, operand, self._mapping)
        return self

    def __isub__(self, operand):
        self._provider._standard_nddata_op(NDDataObject.subtract, operand, self._mapping)
        return self

    def __imul__(self, operand):
        self._provider._standard_nddata_op(NDDataObject.multiply, operand, self._mapping)
        return self

    def __idiv__(self, operand):
        self._provider._standard_nddata_op(NDDataObject.divide, operand, self._mapping)
        return self

    @property
    @deprecated("Access to headers through this property is deprecated and will be removed in the future")
    def header(self):
        return self._provider._get_raw_headers(with_phu=True, indices=self._mapping)

    @property
    def data(self):
        if self.is_single:
            return self._mapped_nddata(0).data
        else:
            return [nd.data for nd in self._mapped_nddata()]

    @data.setter
    def data(self, value):
        if not self.is_single:
            raise ValueError("Trying to assign to an AstroData object that is not a single slice")

        ext = self._mapped_nddata(0)
        # Setting the ._data in the NDData is a bit kludgy, but we're all grown adults
        # and know what we're doing, isn't it?
        if hasattr(value, 'shape'):
            ext._data = value
        else:
            raise AttributeError("Trying to assign data to be something with no shape")

    @property
    def uncertainty(self):
        if self.is_single:
            return self._mapped_nddata(0).uncertainty
        else:
            return [nd.uncertainty for nd in self._mapped_nddata()]

    @uncertainty.setter
    def uncertainty(self, value):
        if not self.is_single:
            raise ValueError("Trying to assign to an AstroData object that is not a single slice")
        self._mapped_nddata(0).uncertainty = value

    @property
    def mask(self):
        if self.is_single:
            return self._mapped_nddata(0).mask
        else:
            return [nd.mask for nd in self._mapped_nddata()]

    @mask.setter
    def mask(self, value):
        if not self.is_single:
            raise ValueError("Trying to assign to an AstroData object that is not a single slice")
        self._mapped_nddata(0).mask = value

    @property
    def variance(self):
        if self.is_single:
            return self._mapped_nddata(0).variance
        else:
            return [nd.variance for nd in self._mapped_nddata()]

    @variance.setter
    def variance(self, value):
        if not self.is_single:
            raise ValueError("Trying to assign to an AstroData object that is not a single slice")
        nd = self._mapped_nddata(0)
        if value is None:
            nd.uncertainty = None
        else:
            nd.uncertainty = new_variance_uncertainty_instance(value)

    @property
    def nddata(self):
        if not self.is_single:
            return self._mapped_nddata()
        else:
            return self._mapped_nddata(0)

    def hdr(self):
        headers = self._provider._get_raw_headers(indices=self._mapping)

        return headers[0] if self.is_single else FitsHeaderCollection(headers)

    def set_name(self, ext, name):
        self._provider.set_name(self._mapping[ext], name)

    def crop(self, x1, y1, x2, y2):
        self._crop_impl(x1, y1, x2, y2, self._mapped_nddata)

    def append(self, ext, name):
        if not self.is_single:
            # TODO: We could rethink this one, but leave it like that at the moment
            raise TypeError("Can't append objects to non-single slices")
        elif name is None:
            raise TypeError("Can't append objects to a slice without an extension name")
        target = self._mapped_nddata(0)

        return self._provider.append(ext, name=name, add_to=target)

    def extver_map(self):
        """
        Provide a mapping between the FITS EXTVER of an extension and the index
        that will be used to access it within this object.

        Returns
        -------
        A dictionary `{EXTVER:index, ...}`

        Raises
        ------
        ValueError
            If used against a single slice. It is of no use in that situation.
        """
        if self.is_single:
            raise ValueError("Trying to get a mapping out of a single slice")

        return self._provider._extver_impl(self._mapped_nddata)

    def info(self, tags):
        self._provider.info(tags, indices=self._mapping)

class FitsProvider(DataProvider):
    default_extension = 'SCI'
    def __init__(self):
        # We're overloading __setattr__. This is safer than setting the
        # attributes the normal way.
        self.__dict__.update({
            '_sliced': False,
            '_single': False,
            '_phu': None,
            '_nddata': [],
            '_path': None,
            '_orig_filename': None,
            '_tables': {},
            '_exposed': set(),
            '_resetting': False,
            '_fixed_settable': set([
                'data',
                'uncertainty',
                'mask',
                'variance',
                'path',
                'filename'
                ])
            })

    def __deepcopy__(self, memo):
        nfp = FitsProvider()
        to_copy = ('_sliced', '_phu', '_single', '_nddata',
                   '_path', '_orig_filename', '_tables', '_exposed',
                   '_resetting')
        for attr in to_copy:
            nfp.__dict__[attr] = deepcopy(self.__dict__[attr])

        return nfp

    def _clone(self, mapping=None):
        if mapping is None:
            mapping = range(len(self))

        dp = FitsProvider()
        dp._phu = deepcopy(self._phu)
        for n in mapping:
            dp.append(deepcopy(self._nddata[n]))
        for t in self._tables.values():
            dp.append(deepcopy(t))

        return dp

    def is_settable(self, attr):
        return attr in self._fixed_settable or attr.isupper()

    def _getattr_impl(self, attribute, nds):
        # Exposed objects are part of the normal object interface. We may have
        # just lazy-loaded them, and that's why we get here...
        if attribute in self._exposed:
            return getattr(self, attribute)

        # Check if it's an aliased object
        for nd in nds:
            if nd.meta.get('name') == attribute:
                return nd

        raise AttributeError("Not found")

    def __getattr__(self, attribute):
        try:
            return self._getattr_impl(attribute, self._nddata)
        except AttributeError:
            raise AttributeError("{} not found in this object, or available only for sliced data".format(attribute))

    def __setattr__(self, attribute, value):
        def _my_attribute(attr):
            return attr in self.__dict__ or attr in self.__class__.__dict__

        # This method is meant to let the user set certain attributes of the NDData
        # objects.
        #
        # self._resetting shortcircuits the method when populating the object. In that
        # situation, we don't want to interfere. Of course, we need to check first
        # if self._resetting is there, because otherwise we enter a loop..
        if '_resetting' in self.__dict__ and not self._resetting and not _my_attribute(attribute):
            if attribute.isupper():
                self.append(value, name=attribute, add_to=None)
                return

        # Fallback
        super(FitsProvider, self).__setattr__(attribute, value)

    def __delattr__(self, attribute):
        # TODO: So far we're only deleting tables by name.
        #       Figure out what to do with aliases
        if not attribute.isupper():
            raise ValueError("Can't delete non-capitalized attributes")
        try:
            del self._tables[attribute]
        except KeyError:
            raise AttributeError("'{}' is not a global table for this instance".format(attribute))

    def _oper(self, operator, operand, indices=None):
        if indices is None:
            indices = tuple(range(len(self._nddata)))
        if isinstance(operand, AstroData):
            if len(operand) != len(indices):
                raise ValueError("Operands are not the same size")
            for n in indices:
                try:
                    self._set_nddata(n, operator(self._nddata[n],
                                                (operand.nddata if operand.is_single else operand.nddata[n])))
                except TypeError:
                    # This may happen if operand is a sliced, single AstroData object
                    self._set_nddata(n, operator(self._nddata[n], operand.nddata))
            op_table = operand.table()
            ltab, rtab = set(self._tables), set(op_table)
            for tab in (rtab - ltab):
                self._tables[tab] = op_table[tab]
        else:
            for n in indices:
                self._set_nddata(n, operator(self._nddata[n], operand))

    def _standard_nddata_op(self, fn, operand, indices=None):
        return self._oper(partial(fn, handle_mask=np.bitwise_or, handle_meta='first_found'),
                          operand, indices)

    def __iadd__(self, operand):
        self._standard_nddata_op(NDDataObject.add, operand)
        return self

    def __isub__(self, operand):
        self._standard_nddata_op(NDDataObject.subtract, operand)
        return self

    def __imul__(self, operand):
        self._standard_nddata_op(NDDataObject.multiply, operand)
        return self

    def __idiv__(self, operand):
        self._standard_nddata_op(NDDataObject.divide, operand)
        return self

    def set_phu(self, phu):
        self._phu = phu

    def info(self, tags, indices=None):
        print("Filename: {}".format(self.path if self.path else "Unknown"))
        # This is fixed. We don't support opening for update
        # print("Mode: readonly")

        tags = sorted(tags, reverse=True)
        tag_line = "Tags: "
        while tags:
            new_tag = tags.pop() + ' '
            if len(tag_line + new_tag) > 80:
                print(tag_line)
                tag_line = "    " + new_tag
            else:
                tag_line = tag_line + new_tag
        print(tag_line)

        # Let's try to be generic. Could it be that some file contains only tables?
        if indices is None:
            indices = tuple(range(len(self._nddata)))
        if indices:
            main_fmt = "{:6} {:24} {:17} {:14} {}"
            other_fmt = "          .{:20} {:17} {:14} {}"
            print("\nPixels Extensions")
            print(main_fmt.format("Index", "Content", "Type", "Dimensions", "Format"))
            for pi in self._pixel_info(indices):
                main_obj = pi['main']
                print(main_fmt.format(pi['idx'], main_obj['content'][:24], main_obj['type'][:17],
                                                 main_obj['dim'], main_obj['data_type']))
                for other in pi['other']:
                    print(other_fmt.format(other['attr'][:20], other['type'][:17], other['dim'],
                                           other['data_type']))

        additional_ext = list(self._other_info())
        if additional_ext:
            print("\nOther Extensions")
            print("               Type        Dimensions")
            for (attr, type_, dim) in additional_ext:
                print(".{:13} {:11} {}".format(attr[:13], type_[:11], dim))

    def _pixel_info(self, indices):
        for idx, obj in ((n, self._nddata[k]) for (n, k) in enumerate(indices)):
            header = obj.meta['header']
            other_objects = []
            uncer = obj.uncertainty
            fixed = (('variance', None if uncer is None else uncer.as_variance()), ('mask', obj.mask))
            for name, other in fixed + tuple(sorted(obj.meta['other'].items())):
                if other is not None:
                    if isinstance(other, Table):
                        other_objects.append(dict(
                            attr=name, type='Table',
                            dim=(len(other), len(other.columns)),
                            data_type='n/a'
                        ))
                    else:
                        dim = ''
                        if hasattr(other, 'dtype'):
                            dt = other.dtype.name
                            dim = str(other.shape)
                        elif hasattr(other, 'data'):
                            dt = other.data.dtype.name
                            dim = str(other.data.shape)
                        elif hasattr(other, 'array'):
                            dt = other.array.dtype.name
                            dim = str(other.array.shape)
                        else:
                            dt = 'unknown'
                        other_objects.append(dict(
                            attr=name, type=type(other).__name__,
                            dim=dim, data_type = dt
                        ))

            yield dict(
                    idx = '[{:2}]'.format(idx),
                    main = dict(
                        content = 'science',
                        type = type(obj).__name__,
                        dim = '({})'.format(', '.join(str(s) for s in obj.data.shape)),
                        data_type = obj.data.dtype.name
                    ),
                    other = other_objects
            )

    def _other_info(self):
        # NOTE: This covers tables, only. Study other cases before implementing a more general solution
        if self._tables:
            for name, table in sorted(self._tables.items()):
                if type(table) is list:
                    # This is not a free floating table
                    continue
                yield (name, 'Table', (len(table), len(table.columns)))

    @property
    def exposed(self):
        return self._exposed.copy()

    def _slice(self, indices, multi=True):
        return FitsProviderProxy(self, indices, single=not multi)

    def __iter__(self):
        for n in range(len(self)):
            yield self._slice((n,), multi=False)

    def __getitem__(self, slc):
        nitems = len(self._nddata)
        indices, multiple = normalize_indices(slc, nitems=nitems)
        return self._slice(indices, multi=multiple)

    def __delitem__(self, idx):
        del self._nddata[idx]

    def __len__(self):
        return len(self._nddata)

    # NOTE: This one does not make reference to self at all. May as well
    #       move it out
    def _process_table(self, table, name=None, header=None):
        if isinstance(table, BinTableHDU):
            obj = Table(table.data, meta={'header': header or table.header})
        elif isinstance(table, Table):
            obj = Table(table)
            if header is not None:
                obj.meta['header'] = deepcopy(header)
            elif 'header' not in obj.meta:
                obj.meta['header'] = header_for_table(obj)
        else:
            raise ValueError("{} is not a recognized table type".format(table.__class__))

        if name is not None:
            obj.meta['header']['EXTNAME'] = name

        return obj

    def _get_max_ver(self):
        try:
            return max(_nd.meta['ver'] for _nd in self._nddata) + 1
        except ValueError:
            # This seems to be the first extension!
            return 1

    def _reset_ver(self, nd):
        ver = self._get_max_ver()
        nd.meta['header']['EXTVER'] = ver
        nd.meta['ver'] = ver

        try:
            oheaders = nd.meta['other_header']
            for extname, ext in nd.meta['other'].items():
                try:
                    oheaders[extname]['EXTVER'] = ver
                except KeyError:
                    try:
                        # The object may keep the header on its own structure
                        ext.meta['header']['EXTVER'] = ver
                    except AttributeError:
                        # No header. We don't need to set anything
                        pass
        except KeyError:
            pass

        return ver

    def _process_pixel_plane(self, pixim, name=None, top_level=False, reset_ver=True, custom_header=None):
        if not isinstance(pixim, NDDataObject):
            # Assume that we get an ImageHDU or something that can be
            # turned into one
            if isinstance(pixim, ImageHDU):
                header = pixim.header
                nd = NDDataObject(pixim.data, meta={'header': header})
            elif custom_header is not None:
                header = custom_header
                nd = NDDataObject(pixim, meta={'header': custom_header})
            else:
                header = {}
                nd = NDDataObject(pixim, meta={})


            currname = header.get('EXTNAME')
            ver = header.get('EXTVER', -1)
        else:
            header = pixim.meta['header']
            nd = pixim
            currname = header.get('EXTNAME')
            ver = header.get('EXTVER', -1)

        # TODO: Review the logic. This one seems bogus
        if name and (currname is None):
            header['EXTNAME'] = (name if name is not None else FitsProvider.default_extension)

        if top_level:
            if 'other' not in nd.meta:
                nd.meta['other'] = OrderedDict()
                nd.meta['other_header'] = {}

            if reset_ver or ver == -1:
                self._reset_ver(nd)
            else:
                nd.meta['ver'] = ver

        return nd

    @property
    def path(self):
        return self._path

    @path.setter
    def path(self, value):
        if self._path is None and value is not None:
            self._orig_filename = os.path.basename(value)
        self._path = value

    @property
    def filename(self):
        if self.path is not None:
            return os.path.basename(self.path)

    @filename.setter
    def filename(self, value):
        if os.path.isabs(value):
            raise ValueError("Cannot set the filename to an absolute path!")
        elif self.path is None:
            self.path = os.path.abspath(value)
        else:
            dirname = os.path.dirname(self.path)
            self.path = os.path.join(dirname, value)

    @property
    def orig_filename(self):
        return self._orig_filename

    def _ext_header(self, obj):
        if isinstance(obj, int):
            # Assume that 'obj' is an index
            obj = self.nddata[obj]
        return obj.meta['header']

    def _get_raw_headers(self, with_phu=False, indices=None):
        if indices is None:
            indices = range(len(self.nddata))
        extensions = [self._ext_header(self.nddata[n]) for n in indices]

        if with_phu:
            return [self._phu] + extensions

        return extensions

    @property
    @deprecated("Access to headers through this property is deprecated and will be removed in the future")
    def header(self):
        return self._get_raw_headers(with_phu=True)

    @property
    def nddata(self):
        return self._nddata

    def phu(self):
        return self._phu

    def hdr(self):
        if not self.nddata:
            return None
        return FitsHeaderCollection(self._get_raw_headers())

    def set_name(self, ext, name):
        self._nddata[ext].meta['name'] = name

    def to_hdulist(self):

        hlst = HDUList()
        hlst.append(PrimaryHDU(header=self.phu(), data=DELAYED))

        for ext in self._nddata:
            meta = ext.meta
            header, ver = meta['header'], meta['ver']

            hlst.append(new_imagehdu(ext.data, header))
            if ext.uncertainty is not None:
                hlst.append(new_imagehdu(ext.uncertainty.array ** 2, header, 'VAR'))
            if ext.mask is not None:
                hlst.append(new_imagehdu(ext.mask, header, 'DQ'))

            for name, other in meta.get('other', {}).items():
                if isinstance(other, Table):
                    hlst.append(table_to_bintablehdu(other))
                elif isinstance(other, np.ndarray):
                    hlst.append(new_imagehdu(other, meta['other_header'].get(name, meta['header']), name=name))
                elif isinstance(other, NDDataObject):
                    hlst.append(new_imagehdu(other.data, meta['header']))
                else:
                    raise ValueError("I don't know how to write back an object of type {}".format(type(other)))

        if self._tables is not None:
            for name, table in sorted(self._tables.items()):
                hlst.append(table_to_bintablehdu(table))

        return hlst

    def table(self):
        return self._tables.copy()

    @property
    def tables(self):
        return set(self._tables.keys())

    @property
    def data(self):
        return [nd.data for nd in self._nddata]

    @data.setter
    def data(self, value):
        raise ValueError("Trying to assign to a non-sliced AstroData object")

    @property
    def uncertainty(self):
        return [nd.uncertainty for nd in self._nddata]

    @uncertainty.setter
    def uncertainty(self, value):
        raise ValueError("Trying to assign to a non-sliced AstroData object")

    @property
    def mask(self):
        return [nd.mask for nd in self._nddata]

    @mask.setter
    def mask(self, value):
        raise ValueError("Trying to assign to a non-sliced AstroData object")

    @property
    def variance(self):
        def variance_for(nd):
            if nd.uncertainty is not None:
                return nd.uncertainty.array**2

        return [variance_for(nd) for nd in self._nddata]

    @variance.setter
    def variance(self, value):
        raise ValueError("Trying to assign to a non-sliced AstroData object")

    def _crop_nd(self, nd, x1, y1, x2, y2):
        nd.data = nd.data[y1:y2+1, x1:x2+1]
        if nd.uncertainty:
            nd.uncertainty = nd.uncertainty[y1:y2+1, x1:x2+1]
        if nd.mask:
            nd.mask = nd.mask[y1:y2+1, x1:x2+1]

    def _crop_impl(self, x1, y1, x2, y2, nds=None):
        if nds is None:
            nds = self.nddata
        # TODO: Consider cropping of objects in the meta section
        for nd in nds:
            dim = nd.data.shape
            self._crop_nd(nd, x1, y1, x2, y2)
            for o in nd.meta['other'].items():
                try:
                    if o.shape == dim:
                        self._crop_nd(o)
                except AttributeError:
                    # No 'shape' attribute in the object. It's probably not array-like
                    pass

    def crop(self, x1, y1, x2, y2):
        self._crop_impl(x1, y1, x2, y2)

    def _add_to_other(self, add_to, name, data, header=None):
        meta = add_to.meta
        meta['other'][name] = data
        if header:
            header['EXTVER'] = meta.get('ver', -1)
            meta['other_header'][name] = header

    def _append_array(self, data, name=None, header=None, add_to=None):
        def_ext = FitsProvider.default_extension
        # Top level:
        if add_to is None:
            # Special cases for Gemini
            if name is None:
                name = def_ext

            if name in {'DQ', 'VAR'}:
                raise ValueError("'{}' need to be associated to a '{}' one".format(name, def_ext))
            else:
                if name is not None:
                    hname = name
                elif header is not None:
                    hname = header.get('EXTNAME', def_ext)
                else:
                    hname = def_ext

                hdu = ImageHDU(data, header = header)
                hdu.header['EXTNAME'] = hname
                ret = self._append_imagehdu(hdu, name=hname, header=None, add_to=None)
        # Attaching to another extension
        else:
            if header is not None and name in {'DQ', 'VAR'}:
                LOGGER.warning("The header is ignored for '{}' extensions".format(name))
            if name is None:
                raise ValueError("Can't append pixel planes to other objects without a name")
            elif name is def_ext:
                raise ValueError("Can't attach '{}' arrays to other objects".format(def_ext))
            elif name == 'DQ':
                add_to.mask = data
                ret = data
            elif name == 'VAR':
                std_un = new_variance_uncertainty_instance(data)
                std_un.parent_nddata = add_to
                add_to.uncertainty = std_un
                ret = std_un
            else:
                self._add_to_other(add_to, name, data, header=header)
                ret = data

        return ret

    def _append_imagehdu(self, unit, name, header, add_to, reset_ver=True):
        if name in {'DQ', 'VAR'} or add_to is not None:
            return self._append_array(unit.data, name=name, add_to=add_to)
        else:
            nd = self._process_pixel_plane(unit, name=name, top_level=True, reset_ver=reset_ver,
                                           custom_header=header)
            return self._append_nddata(nd, name, add_to=None)

    def _append_raw_nddata(self, raw_nddata, name, header, add_to, reset_ver=True):
        # We want to make sure that the instance we add is whatever we specify as
        # `NDDataObject`, instead of the random one that the user may pass
        top_level = add_to is None
        if not isinstance(raw_nddata, NDDataObject):
            raw_nddata = NDDataObject(raw_nddata)
        processed_nddata = self._process_pixel_plane(raw_nddata, top_level=top_level,
                custom_header=header, reset_ver=reset_ver)
        return self._append_nddata(processed_nddata, name=name, add_to=add_to)

    # NOTE: This method is only used by others that have constructed NDData according
    #       to our internal format. We don't accept new headers at this point, and
    #       that's why it's missing from the signature
    def _append_nddata(self, new_nddata, name, add_to, reset_ver=True):
        # 'name' is ignored. It's there just to comply with the
        # _append_XXX signature
        def_ext = FitsProvider.default_extension
        if add_to is not None:
            raise TypeError("You can only append NDData derived instances at the top level")

        hd = new_nddata.meta['header']
        hname = hd.get('EXTNAME', def_ext)
        if hname == def_ext:
            if reset_ver:
                self._reset_ver(new_nddata)
            self._nddata.append(new_nddata)
        else:
            raise ValueError("Arbitrary image extensions can only be added in association to a '{}'".format(def_ext))

        return new_nddata

    def _set_nddata(self, n, new_nddata):
        self._nddata[n] = new_nddata

    def _append_table(self, new_table, name, header, add_to, reset_ver=True):
        tb = self._process_table(new_table, name, header)
        hname = tb.meta['header'].get('EXTNAME') if name is None else name
        if hname is None:
            raise ValueError("Can't attach a table without a name!")
        if add_to is None:
            # Don't use setattr, which is overloaded and may case problems
            self.__dict__[hname] = tb
            self._tables[hname] = tb
            self._exposed.add(hname)
        else:
            setattr(add_to, hname, tb)
            self._add_to_other(add_to, hname, tb, tb.meta['header'])
            add_to.meta['other'][hname] = tb
        return tb

    def _append_astrodata(self, astrod, name, header, add_to, reset_ver=True):
        if not astrod.is_single:
            raise ValueError("Cannot append AstroData instances that are not single slices")
        elif add_to is not None:
            raise ValueError("Cannot append an AstroData slice to another slice")

        new_nddata = deepcopy(astrod.nddata)
        if header is not None:
            new_nddata.meta['header'] = deepcopy(header)

        return self._append_nddata(new_nddata, name=None, add_to=None, reset_ver=True)

    def append(self, ext, name=None, header=None, reset_ver=True, add_to=None):
        # NOTE: Most probably, if we want to copy the input argument, we
        #       should do it here...
        if isinstance(ext, PrimaryHDU):
            raise ValueError("Only one Primary HDU allowed. Use set_phu if you really need to set one")

        dispatcher = (
                (NDData, self._append_raw_nddata),
                ((Table, _TableBaseHDU), self._append_table),
                (ImageHDU, self._append_imagehdu),
                (AstroData, self._append_astrodata),
                )

        for bases, method in dispatcher:
            if isinstance(ext, bases):
                return method(ext, name=name, header=header, add_to=add_to, reset_ver=reset_ver)
        else:
            # Assume that this is an array for a pixel plane
            return self._append_array(ext, name=name, header=header, add_to=add_to)

    def _extver_impl(self, nds=None):
        if nds is None:
            nds = self.nddata
        return dict((nd._meta['ver'], n) for (n, nd) in enumerate(nds))

    def extver_map(self):
        """
        Provide a mapping between the FITS EXTVER of an extension and the index
        that will be used to access it within this object.

        Returns
        -------
        A dictionary `{EXTVER:index, ...}`

        Raises
        ------
        ValueError
            If used against a single slice. It is of no use in that situation.
        """
        return self._extver_impl()

def fits_ext_comp_key(ext):
    """
    Returns a pair (integer, string) that will be used to sort extensions
    """
    if isinstance(ext, PrimaryHDU):
        # This will guarantee that the primary HDU goes first
        ret = (-1, "")
    else:
        header = ext.header
        ver = header.get('EXTVER')

        # When two extensions share version number, we'll use their names
        # to sort them out. Choose a suitable key so that:
        #
        #  - SCI extensions come first
        #  - unnamed extensions come last
        #
        # We'll resort to add 'z' in front of the usual name to force
        # SCI to be the "smallest"
        name = header.get('EXTNAME') # Make sure that the name is a string
        if name is None:
            name = "zzzz"
        elif name != FitsProvider.default_extension:
            name = "z" + name

        if ver in (-1, None):
            # In practice, this number should be larger than any
            # EXTVER found in real life HDUs, pushing unnumbered
            # HDUs to the end
            ret = (2**32-1, name)
        else:
            # For the general case, just return version and name, to let them
            # be sorted naturally
            ret = (ver, name)

    return ret

class FitsLazyLoadable(object):
    def __init__(self, obj):
        self._obj = obj
        self.lazy = True

    def _create_result(self, shape):
        return np.empty(shape, dtype=self.dtype)

    def _scale(self, data):
        return ((self._obj._orig_bscale * data) + self._obj._orig_bzero).astype(self.dtype)

    def __getitem__(self, sl):
        # TODO: We may want (read: should) create an empty result array before scaling
        return self._scale(self._obj.section[sl])

    @property
    def header(self):
        return self._obj.header

    @property
    def data(self):
        res = self._create_result(self.shape)
        res[:] = self._scale(self._obj.data)
        return res

    @property
    def shape(self):
        return self._obj.shape

    @property
    def dtype(self):
        dtype = self._obj._dtype_for_bitpix()
        if dtype is None:
            bitpix = self._obj._orig_bitpix
            if bitpix < 0:
                dtype = np.dtype('float{}'.format(abs(bitpix)))
        return dtype

class FitsLoader(object):
    def __init__(self, cls = FitsProvider):
        self._cls = cls

    @staticmethod
    def _prepare_hdulist(hdulist, default_extension='SCI', extname_parser=None):
        new_list = []
        highest_ver = 0
        recognized = set()

        if len(hdulist) > 1 or (len(hdulist) == 1 and hdulist[0].data is None):
            # MEF file
            for n, unit in enumerate(hdulist):
                if extname_parser:
                    extname_parser(unit)
                ev = unit.header.get('EXTVER')
                eh = unit.header.get('EXTNAME')
                if ev not in (-1, None) and eh is not None:
                    highest_ver = max(highest_ver, unit.header['EXTVER'])
                elif not isinstance(unit, PrimaryHDU):
                    continue

                new_list.append(unit)
                recognized.add(unit)

            for unit in hdulist:
                if unit in recognized:
                    continue
                elif isinstance(unit, ImageHDU):
                    highest_ver += 1
                    if 'EXTNAME' not in unit.header:
                        unit.header['EXTNAME'] = (default_extension, 'Added by AstroData')
                    if unit.header.get('EXTVER') in (-1, None):
                        unit.header['EXTVER'] = (highest_ver, 'Added by AstroData')

                new_list.append(unit)
                recognized.add(unit)
        else:
            # Uh-oh, a single image FITS file
            new_list.append(PrimaryHDU(header=hdulist[0].header))
            image = ImageHDU(header=hdulist[0].header, data=hdulist[0].data)
            for keyw in ('SIMPLE', 'EXTEND'):
                if keyw in image.header:
                    del image.header[keyw]
            # TODO: Remove self here (static method)
            image.header['EXTNAME'] = (default_extension, 'Added by AstroData')
            image.header['EXTVER'] = (1, 'Added by AstroData')
            new_list.append(image)

        return HDUList(sorted(new_list, key=fits_ext_comp_key))

    def load(self, source, extname_parser=None):
        """
        Takes either a string (with the path to a file) or an HDUList as input, and
        tries to return a populated FitsProvider (or descendant) instance.

        It will raise exceptions if the file is not found, or if there is no match
        for the HDUList, among the registered AstroData classes.
        """

        provider = self._cls()

        if isinstance(source, (str if PY3 else basestring)):
            hdulist = fits.open(source, memmap=True, do_not_scale_image_data=True, mode='readonly')
            provider.path = source
        else:
            hdulist = source
            provider.path = None

        def_ext = self._cls.default_extension
        _file = hdulist._file
        hdulist = self._prepare_hdulist(hdulist, default_extension=def_ext,
                                        extname_parser=extname_parser)
        if _file is not None:
            hdulist._file = _file

        # Initialize the object containers to a bare minimum
        provider.set_phu(hdulist[0].header)

        seen = set([hdulist[0]])

        skip_names = set([def_ext, 'REFCAT', 'MDF'])

        def associated_extensions(ver):
            for unit in hdulist:
                header = unit.header
                if header.get('EXTVER') == ver and header['EXTNAME'] not in skip_names:
                    yield unit

        sci_units = [x for x in hdulist[1:] if x.header['EXTNAME'] == def_ext]

        for idx, unit in enumerate(sci_units):
            seen.add(unit)
            ver = unit.header.get('EXTVER', -1)
            parts = {'data': unit, 'uncertainty': None, 'mask': None, 'other': []}

            for extra_unit in associated_extensions(ver):
                seen.add(extra_unit)
                name = extra_unit.header.get('EXTNAME')
                if name == 'DQ':
                    parts['mask'] = extra_unit
                elif name == 'VAR':
                    parts['uncertainty'] = extra_unit
                else:
                    parts['other'].append(extra_unit)

            if hdulist._file is not None and hdulist._file.memmap:
                nd = NDDataObject(
                        data = FitsLazyLoadable(parts['data']),
                        uncertainty = None if parts['uncertainty'] is None else FitsLazyLoadable(parts['uncertainty']),
                        mask = None if parts['mask'] is None else FitsLazyLoadable(parts['mask'])
                        )
                provider.append(nd, name=def_ext, reset_ver=False)
            else:
                nd = provider.append(parts['data'], name=def_ext, reset_ver=False)
                for item_name in ('mask', 'uncertainty'):
                    item = parts[item_name]
                    if item is not None:
                        provider.append(item, name=item.header['EXTNAME'], add_to=nd)

            for other in parts['other']:
                provider.append(other, name=other.header['EXTNAME'], add_to=nd)

        for other in hdulist:
            if other in seen:
                continue
            name = other.header['EXTNAME']
            added = provider.append(other, name=name, reset_ver=False)

        return provider

def windowedOp(fn, sequence, kernel, shape=None, dtype=None, with_uncertainty=False, with_mask=False):
    def generate_boxes(shape, kernel):
        if len(shape) != len(kernel):
            raise AssertionError("Incompatible shape ({}) and kernel ({})".format(shape, kernel))

        ticks = []
        for axis, step in list(zip(shape, kernel)):
            if (axis % step) == 0:
                end_value = axis
            else:
                end_value = axis + (axis % step)
            ticks.append([(x, x+step) for x in range(0, end_value, step)])

        return cart_product(*ticks)

    if shape is None:
        if len(set(x.shape for x in sequence)) > 1:
            raise ValueError("Can't calculate final shape: sequence elements disagree on shape, and none was provided")
        shape = sequence[0].shape

    if dtype is None:
        dtype = sequence[0].window[:1,:1].data.dtype

    result = NDDataObject(np.empty(shape, dtype=dtype),
                          uncertainty=(new_variance_uncertainty_instance(np.zeros(shape, dtype=dtype))
                                       if with_uncertainty else None),
                          mask=(np.empty(shape, dtype=np.uint16) if with_mask else None),
                          meta=sequence[0].meta)

    for coords in generate_boxes(shape, kernel):
        # The coordinates come as ((x1, x2, ..., xn), (y1, y2, ..., yn), ...)
        # Zipping them will get us a more desirable ((x1, y1, ...), (x2, y2, ...), ..., (xn, yn, ...))
        # box = list(zip(*coords))
        section = tuple([slice(start, end) for (start, end) in coords])
        result.set_section(section, fn((element.window[section] for element in sequence)))
        gc.collect()

    return result

class AstroDataFits(AstroData):
    # Derived classes may provide their own __keyword_dict. Being a private
    # variable, each class will preserve its own, and there's no risk of
    # overriding the whole thing
    __keyword_dict = {
        'instrument': 'INSTRUME',
        'object': 'OBJECT',
        'telescope': 'TELESCOP',
        'ut_date': 'DATE-OBS'
    }

    @classmethod
    def load(cls, source):
        """
        Implementation of the abstract method `load`.

        It takes an `HDUList` and returns a fully instantiated `AstroData` instance.
        """

        return cls(FitsLoader(FitsProvider).load(source))

    def _keyword_for(self, name):
        """
        Returns the FITS keyword name associated to ``name``.

        Parameters
        ----------
        name : str
            The common "key" name for which we want to know the associated
            FITS keyword

        Returns
        -------
        str
            The desired keyword name

        Raises
        ------
        AttributeError
            If there is no keyword for the specified ``name``
        """

        for cls in self.__class__.mro():
            mangled_dict_name = '_{}__keyword_dict'.format(cls.__name__)
            try:
                return getattr(self, mangled_dict_name)[name]
            except (AttributeError, KeyError) as e:
                pass
        else:
            raise AttributeError("No match for '{}'".format(name))

    @staticmethod
    def _matches_data(dataprov):
        # This one is trivial. As long as we get a FITS file...
        return True

    @property
    def phu(self):
        return self._dataprov.phu()

    @property
    def hdr(self):
        return self._dataprov.hdr()

    def info(self):
        self._dataprov.info(self.tags)

    def write(self, fileobj=None, clobber=False):
        if fileobj is None:
            if self.path is None:
                raise ValueError("A file name needs to be specified")
            fileobj = self.path
        self._dataprov.to_hdulist().writeto(fileobj, clobber=clobber)

    def update_filename(self, prefix='', suffix='', strip=False):
        if strip:
            try:
                filename = self.phu['ORIGNAME']
            except KeyError:
                # If it's not there, grab the AD attr instead and add the keyword
                filename = self.orig_filename
                self.phu.set('ORIGNAME', filename,
                                'Original filename prior to processing')
        else:
            filename = self.filename

        # Possibly, filename could be None
        try:
            name, filetype = os.path.splitext(filename)
        except AttributeError:
            name, filetype = '', '.fits'

        # Cope with prefix or suffix as None
        self.filename = (prefix or '') + name + (suffix or '') + filetype
        return


    @astro_data_descriptor
    def instrument(self):
        """
        Returns the name of the instrument making the observation

        Returns
        -------
        str
            instrument name
        """
        return self.phu.get(self._keyword_for('instrument'))

    @astro_data_descriptor
    def object(self):
        """
        Returns the name of the object being observed

        Returns
        -------
        str
            object name
        """
        return self.phu.get(self._keyword_for('object'))

    @astro_data_descriptor
    def telescope(self):
        """
        Returns the name of the telescope

        Returns
        -------
        str
            name of the telescope
        """
        return self.phu.get(self._keyword_for('telescope'))

    def extver(self, ver):
        """
        Get an extension using its EXTVER instead of the positional index in this
        object.

        Parameters
        ----------
        ver: int
             The EXTVER for the desired extension

        Returns
        -------
        A sliced object containing the desired extension

        Raises
        ------
        IndexError
            If the provided EXTVER doesn't exist
        """
        try:
            if isinstance(ver, int):
                return self[self._dataprov.extver_map()[ver]]
            else:
                raise ValueError("{} is not an integer EXTVER".format(ver))
        except KeyError as e:
            raise IndexError("EXTVER {} not found".format(e.args[0]))<|MERGE_RESOLUTION|>--- conflicted
+++ resolved
@@ -229,13 +229,8 @@
         descr = {'name': col.name}
         typekind = col.dtype.kind
         typename = col.dtype.name
-<<<<<<< HEAD
-        if typename.startswith('str'): # Array of strings
-            strlen = col.dtype.itemsize
-=======
         if typekind in {'S', 'U'}: # Array of strings
             strlen = col.dtype.itemsize // col.dtype.alignment
->>>>>>> b1266f26
             descr['format'] = '{}A'.format(strlen)
             descr['disp'] = 'A{}'.format(strlen)
         elif typekind == 'O': # Variable length array
