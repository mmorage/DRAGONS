from __future__ import print_function

from future.utils import PY3

from builtins import object
from abc import abstractmethod
from copy import deepcopy
from collections import namedtuple, OrderedDict
import os
from functools import partial, wraps
import logging
import warnings
import gc
import inspect
import traceback

try:
    # Python 3
    from itertools import zip_longest, product as cart_product
except ImportError:
    from itertools import izip_longest as zip_longest, product as cart_product

from .core import AstroData, DataProvider, astro_data_descriptor
from .nddata import NDAstroData as NDDataObject, new_variance_uncertainty_instance

import astropy
from astropy.io import fits
from astropy.io.fits import HDUList, Header, DELAYED
from astropy.io.fits import PrimaryHDU, ImageHDU, BinTableHDU
from astropy.io.fits import Column, FITS_rec
from astropy.io.fits.hdu.table import _TableBaseHDU
# NDDataRef is still not in the stable astropy, but this should be the one
# we use in the future...
# from astropy.nddata import NDData, NDDataRef as NDDataObject
from astropy.nddata import NDData
from astropy.table import Table
import numpy as np

INTEGER_TYPES = (int, np.integer)
NO_DEFAULT = object()
LOGGER = logging.getLogger('AstroData FITS')

class AstroDataFitsDeprecationWarning(DeprecationWarning):
    pass

warnings.simplefilter("always", AstroDataFitsDeprecationWarning)

def deprecated(reason):
    def decorator_wrapper(fn):
        @wraps(fn)
        def wrapper(*args, **kw):
            current_source = '|'.join(traceback.format_stack(inspect.currentframe()))
            if current_source not in wrapper.seen:
                wrapper.seen.add(current_source)
                warnings.warn(reason, AstroDataFitsDeprecationWarning)
            return fn(*args, **kw)
        wrapper.seen = set()
        return wrapper
    return decorator_wrapper

class KeywordCallableWrapper(object):
    def __init__(self, keyword, default=NO_DEFAULT, on_ext=False, coerce_with=None):
        self.kw = keyword
        self.on_ext = on_ext
        self.default = default
        self.coercion_fn = coerce_with if coerce_with is not None else (lambda x: x)

    def __call__(self, adobj):
        def wrapper():
            manip = adobj.phu if not self.on_ext else adobj.hdr
            if self.default is NO_DEFAULT:
                ret = getattr(manip, self.kw)
            else:
                ret = manip.get(self.kw, self.default)
            return self.coercion_fn(ret)
        return wrapper

class FitsHeaderCollection(object):
    """
    FitsHeaderCollection(headers)

    This class provides group access to a list of PyFITS Header-like objects.
    It exposes a number of methods (`set`, `get`, etc.) that operate over all
    the headers at the same time.

    It can also be iterated.
    """
    def __init__(self, headers):
        self.__headers = list(headers)

    def _insert(self, idx, header):
        self.__headers.insert(idx, header)

    def __iter__(self):
        for h in self.__headers:
            yield h

#    @property
#    def keywords(self):
#        if self._on_ext:
#            return self._ret_ext([set(h.keys()) for h in self.__headers])
#        else:
#            return set(self.__headers[0].keys())
#
#    def show(self):
#        if self._on_ext:
#            for n, header in enumerate(self.__headers):
#                print("==== Header #{} ====".format(n))
#                print(repr(header))
#        else:
#            print(repr(self.__headers[0]))

    def __setitem__(self, key, value):
        if isinstance(value, tuple):
            self.set(key, value=value[0], comment=value[1])
        else:
            self.set(key, value=value)

    def set(self, key, value=None, comment=None):
        for header in self.__headers:
            header.set(key, value=value, comment=comment)

    def __getitem__(self, key):
        raised = False
        missing_at = []
        ret = []
        for n, header in enumerate(self.__headers):
            try:
                ret.append(header[key])
            except KeyError:
                missing_at.append(n)
                ret.append(None)
                raised = True
        if raised:
            error = KeyError("The keyword couldn't be found at headers: {}".format(tuple(missing_at)))
            error.missing_at = missing_at
            error.values = ret
            raise error
        return ret

    def get(self, key, default=None):
        try:
            return self[key]
        except KeyError as err:
            vals = err.values
            for n in err.missing_at:
                vals[n] = default
            return vals

    def __delitem__(self, key):
        self.remove(key)

    def remove(self, key):
        deleted = 0
        for header in self.__headers:
            try:
                del header[key]
                deleted = deleted + 1
            except KeyError:
                pass
        if not deleted:
            raise KeyError("'{}' is not on any of the extensions".format(key))

    def get_comment(self, key):
        return [header.comments[key] for header in self.__headers]

    def set_comment(self, key, comment):
        def _inner_set_comment(header):
            if key not in header:
                raise KeyError("Keyword {!r} not available".format(key))

            header.set(key, comment=comment)

        for n, header in enumerate(self.__headers):
            try:
                _inner_set_comment(header)
            except KeyError as err:
                err.message = err.message + " at header {}".format(n)
                raise

    def __contains__(self, key):
        return any(tuple(key in h for h in self.__headers))

def new_imagehdu(data, header, name=None):
# Assigning data in a delayed way, won't reset BZERO/BSCALE in the header,
# for some reason. Need to investigated. Maybe astropy.io.fits bug. Figure
# out WHY were we delaying in the first place.
#    i = ImageHDU(data=DELAYED, header=header.copy(), name=name)
#    i.data = data
    return ImageHDU(data=data, header=header.copy(), name=name)

def table_to_bintablehdu(table, extname=None):
    add_header_to_table(table)
    array = table.as_array()
    header = table.meta['header'].copy()
    if extname:
        header['EXTNAME'] = (extname, 'added by AstroData')
    coldefs = []
    for n, name in enumerate(array.dtype.names, 1):
        coldefs.append(Column(
            name   = header.get('TTYPE{}'.format(n)),
            format = header.get('TFORM{}'.format(n)),
            unit   = header.get('TUNIT{}'.format(n)),
            null   = header.get('TNULL{}'.format(n)),
            bscale = header.get('TSCAL{}'.format(n)),
            bzero  = header.get('TZERO{}'.format(n)),
            disp   = header.get('TDISP{}'.format(n)),
            start  = header.get('TBCOL{}'.format(n)),
            dim    = header.get('TDIM{}'.format(n)),
            array  = array[name]
        ))

    return BinTableHDU(data=FITS_rec.from_columns(coldefs), header=header)

header_type_map = {
        'bool': 'L',
        'int8': 'B',
        'int16': 'I',
        'int32': 'J',
        'int64': 'K',
        'uint8': 'B',
        'uint16': 'I',
        'uint32': 'J',
        'uint64': 'K',
        'float32': 'E',
        'float64': 'D',
        'complex64': 'C',
        'complex128': 'M'}

def header_for_table(table):
    columns = []
    for col in table.itercols():
        descr = {'name': col.name}
        typekind = col.dtype.kind
        typename = col.dtype.name
        if typekind in {'S', 'U'}: # Array of strings
            strlen = col.dtype.itemsize // col.dtype.alignment
            descr['format'] = '{}A'.format(strlen)
            descr['disp'] = 'A{}'.format(strlen)
        elif typekind == 'O': # Variable length array
            raise TypeError("Variable length arrays like in column '{}' are not supported".format(col.name))
        else:
            try:
                typedesc = header_type_map[typename]
            except KeyError:
                raise TypeError("I don't know how to treat type {!r} for column {}".format(col.dtype, col.name))
            repeat = ''
            data = col.data
            shape = data.shape
            if len(shape) > 1:
                repeat = data.size // shape[0]
                if len(shape) > 2:
                    descr['dim'] = shape[1:]
            if typedesc == 'L' and len(shape) > 1:
                # Bit array
                descr['format'] = '{}X'.format(repeat)
            else:
                descr['format'] = '{}{}'.format(repeat, typedesc)
            if col.unit is not None:
                descr['unit'] = str(col.unit)

        columns.append(fits.Column(array=col.data, **descr))

    fits_header = fits.BinTableHDU.from_columns(columns).header
    try:
        table.meta['header'].update(fits_header)
    except (AttributeError, KeyError):
        table.meta['header'] = fits_header
    return table.meta['header']

def add_header_to_table(table):
    header = header_for_table(table)
    table.meta['header'] = header
    return header

def card_filter(cards, include=None, exclude=None):
    for card in cards:
        if include is not None and card not in include:
            continue
        elif exclude is not None and card in exclude:
            continue
        yield card

def update_header(headera, headerb):
    cardsa = tuple(tuple(cr) for cr in headera.cards)
    cardsb = tuple(tuple(cr) for cr in headerb.cards)

    if cardsa == cardsb:
        return headera

    # Ok, headerb differs somehow. Let's try to bring the changes to
    # headera
    # Updated keywords that should be unique
    difference = set(cardsb) - set(cardsa)
    headera.update(card_filter(difference, exclude={'HISTORY', 'COMMENT', ''}))
    # Check the HISTORY and COMMENT cards, just in case
    for key in ('HISTORY', 'COMMENT'):
        fltcardsa = card_filter(cardsa, include={key})
        fltcardsb = card_filter(cardsb, include={key})
        for (ca, cb) in zip_longest(fltcardsa, fltcardsb):
            if cb is None:
                headera.update((cb,))

    return headera

def normalize_indices(slc, nitems):
    multiple = True
    if isinstance(slc, slice):
        start, stop, step = slc.indices(nitems)
        indices = list(range(start, stop, step))
    elif isinstance(slc, INTEGER_TYPES) or (isinstance(slc, tuple) and all(isinstance(i, INTEGER_TYPES) for i in slc)):
        if isinstance(slc, INTEGER_TYPES):
            slc = (int(slc),)   # slc's type m
            multiple = False
        else:
            multiple = True
        # Normalize negative indices...
        indices = [(x if x >= 0 else nitems + x) for x in slc]
    else:
        raise ValueError("Invalid index: {}".format(slc))

    if any(i >= nitems for i in indices):
        raise IndexError("Index out of range")

    return indices, multiple

class FitsProviderProxy(DataProvider):
    # TODO: CAVEAT. Not all methods are intercepted. Some, like "info", may not make
    #       sense for slices. If a method of interest is identified, we need to
    #       implement it properly, or make it raise an exception if not valid.

    def __init__(self, provider, mapping, single):
        # We're overloading __setattr__. This is safer than setting the
        # attributes the normal way.
        self.__dict__.update({
            '_provider': provider,
            '_mapping': tuple(mapping),
            '_sliced': True,
            '_single': single
            })

    @property
    def is_sliced(self):
        return True

    @property
    def is_single(self):
        return self._single

    def __deepcopy__(self, memo):
        return self._provider._clone(mapping=self._mapping)

    def is_settable(self, attr):
        if attr in {'path', 'filename'}:
            return False

        return self._provider.is_settable(attr)

    def __len__(self):
        return len(self._mapping)

    def _mapped_nddata(self, idx=None):
        if idx is None:
            return [self._provider._nddata[idx] for idx in self._mapping]
        else:
            return self._provider._nddata[self._mapping[idx]]

    def __getattr__(self, attribute):
        if not attribute.startswith('_'):
            try:
                # Check first if this is something we can get from the main object
                # But only if it's not an internal attribute
                try:
                    return self._provider._getattr_impl(attribute, self._mapped_nddata())
                except AttributeError:
                    # Not a special attribute. Check the regular interface
                    return getattr(self._provider, attribute)
            except AttributeError:
                pass
        # Not found in the real Provider. Ok, if we're working with single
        # slices, let's look some things up in the ND object
        if self.is_single:
            if attribute.isupper():
                try:
                    return self._mapped_nddata(0).meta['other'][attribute]
                except KeyError:
                    # Not found. Will raise an exception...
                    pass
        raise AttributeError("{} not found in this object".format(attribute))

    def __setattr__(self, attribute, value):
        def _my_attribute(attr):
            return attr in self.__dict__ or attr in self.__class__.__dict__

        # This method is meant to let the user set certain attributes of the NDData
        # objects. First we check if the attribute belongs to this object's dictionary.
        # Otherwise, see if we can pass it down.

        if not _my_attribute(attribute) and self._provider.is_settable(attribute):
            if attribute.isupper():
                if not self.is_single:
                    raise TypeError("This attribute can only be assigned to a single-slice object")
                target = self._mapped_nddata(0)
                self._provider.append(value, name=attribute, add_to=target)
                return
            elif attribute in {'path', 'filename'}:
                raise AttributeError("Can't set path or filename on a sliced object")
            else:
                setattr(self._provider, attribute, value)

        super(FitsProviderProxy, self).__setattr__(attribute, value)

    def __delattr__(self, attribute):
        if not attribute.isupper():
            raise ValueError("Can't delete non-capitalized attributes from slices")
        if not self.is_single:
            raise TypeError("Can't delete attributes on non-single slices")
        other, otherh = self.nddata.meta['other'], self.nddata.meta['other_header']
        if attribute in other:
            del other[attribute]
            if attribute in otherh:
                del otherh[attribute]
        else:
            raise AttributeError("'{}' does not exist in this extension".format(attribute))

    @property
    def exposed(self):
        return self._provider._exposed.copy() | set(self._mapped_nddata(0).meta['other'])

    def __iter__(self):
        if self._single:
            yield self
        else:
            for n in self._mapping:
                yield self._provider._slice((n,), multi=False)

    def __getitem__(self, slc):
        if self.is_single:
            raise TypeError("Can't slice a single slice!")

        indices, multiple = normalize_indices(slc, nitems=len(self))
        mapped_indices = tuple(self._mapping[idx] for idx in indices)
        return self._provider._slice(mapped_indices, multi=multiple)

    def __delitem__(self, idx):
        raise TypeError("Can't remove items from a sliced object")

    def __iadd__(self, operand):
        self._provider._standard_nddata_op(NDDataObject.add, operand, self._mapping)
        return self

    def __isub__(self, operand):
        self._provider._standard_nddata_op(NDDataObject.subtract, operand, self._mapping)
        return self

    def __imul__(self, operand):
        self._provider._standard_nddata_op(NDDataObject.multiply, operand, self._mapping)
        return self

    def __idiv__(self, operand):
        self._provider._standard_nddata_op(NDDataObject.divide, operand, self._mapping)
        return self

    def __rdiv__(self, operand):
        self._provider._oper(self._provider._rdiv, operand, self._mapping)
        return self

    @property
    @deprecated("Access to headers through this property is deprecated and will be removed in the future")
    def header(self):
        return self._provider._get_raw_headers(with_phu=True, indices=self._mapping)

    @property
    def data(self):
        if self.is_single:
            return self._mapped_nddata(0).data
        else:
            return [nd.data for nd in self._mapped_nddata()]

    @data.setter
    def data(self, value):
        if not self.is_single:
            raise ValueError("Trying to assign to an AstroData object that is not a single slice")

        ext = self._mapped_nddata(0)
        # Setting the ._data in the NDData is a bit kludgy, but we're all grown adults
        # and know what we're doing, isn't it?
        if hasattr(value, 'shape'):
            ext._data = value
        else:
            raise AttributeError("Trying to assign data to be something with no shape")

    @property
    def uncertainty(self):
        if self.is_single:
            return self._mapped_nddata(0).uncertainty
        else:
            return [nd.uncertainty for nd in self._mapped_nddata()]

    @uncertainty.setter
    def uncertainty(self, value):
        if not self.is_single:
            raise ValueError("Trying to assign to an AstroData object that is not a single slice")
        self._mapped_nddata(0).uncertainty = value

    @property
    def mask(self):
        if self.is_single:
            return self._mapped_nddata(0).mask
        else:
            return [nd.mask for nd in self._mapped_nddata()]

    @mask.setter
    def mask(self, value):
        if not self.is_single:
            raise ValueError("Trying to assign to an AstroData object that is not a single slice")
        self._mapped_nddata(0).mask = value

    @property
    def variance(self):
        if self.is_single:
            return self._mapped_nddata(0).variance
        else:
            return [nd.variance for nd in self._mapped_nddata()]

    @variance.setter
    def variance(self, value):
        if not self.is_single:
            raise ValueError("Trying to assign to an AstroData object that is not a single slice")
        nd = self._mapped_nddata(0)
        if value is None:
            nd.uncertainty = None
        else:
            nd.uncertainty = new_variance_uncertainty_instance(value)

    @property
    def nddata(self):
        if not self.is_single:
            return self._mapped_nddata()
        else:
            return self._mapped_nddata(0)

    def hdr(self):
        headers = self._provider._get_raw_headers(indices=self._mapping)

        return headers[0] if self.is_single else FitsHeaderCollection(headers)

    def set_name(self, ext, name):
        self._provider.set_name(self._mapping[ext], name)

    def crop(self, x1, y1, x2, y2):
        self._crop_impl(x1, y1, x2, y2, self._mapped_nddata)

    def append(self, ext, name):
        if not self.is_single:
            # TODO: We could rethink this one, but leave it like that at the moment
            raise TypeError("Can't append objects to non-single slices")
        elif name is None:
            raise TypeError("Can't append objects to a slice without an extension name")
        target = self._mapped_nddata(0)

        return self._provider.append(ext, name=name, add_to=target)

    def extver_map(self):
        """
        Provide a mapping between the FITS EXTVER of an extension and the index
        that will be used to access it within this object.

        Returns
        -------
        A dictionary `{EXTVER:index, ...}`

        Raises
        ------
        ValueError
            If used against a single slice. It is of no use in that situation.
        """
        if self.is_single:
            raise ValueError("Trying to get a mapping out of a single slice")

        return self._provider._extver_impl(self._mapped_nddata)

    def info(self, tags):
        self._provider.info(tags, indices=self._mapping)

class FitsProvider(DataProvider):
    default_extension = 'SCI'
    def __init__(self):
        # We're overloading __setattr__. This is safer than setting the
        # attributes the normal way.
        self.__dict__.update({
            '_sliced': False,
            '_single': False,
            '_phu': None,
            '_nddata': [],
            '_path': None,
            '_orig_filename': None,
            '_tables': {},
            '_exposed': set(),
            '_resetting': False,
            '_fixed_settable': set([
                'data',
                'uncertainty',
                'mask',
                'variance',
                'path',
                'filename'
                ])
            })

    def __deepcopy__(self, memo):
        nfp = FitsProvider()
        to_copy = ('_sliced', '_phu', '_single', '_nddata',
                   '_path', '_orig_filename', '_tables', '_exposed',
                   '_resetting')
        for attr in to_copy:
            nfp.__dict__[attr] = deepcopy(self.__dict__[attr])

        # Top-level tables
        for key in set(self.__dict__) - set(nfp.__dict__):
            nfp.__dict__[key] = nfp.__dict__['_tables'][key]

        return nfp

    def _clone(self, mapping=None):
        if mapping is None:
            mapping = range(len(self))

        dp = FitsProvider()
        dp._phu = deepcopy(self._phu)
        for n in mapping:
            dp.append(deepcopy(self._nddata[n]))
        for t in self._tables.values():
            dp.append(deepcopy(t))

        return dp

    def is_settable(self, attr):
        return attr in self._fixed_settable or attr.isupper()

    def _getattr_impl(self, attribute, nds):
        # Exposed objects are part of the normal object interface. We may have
        # just lazy-loaded them, and that's why we get here...
        if attribute in self._exposed:
            return getattr(self, attribute)

        # Check if it's an aliased object
        for nd in nds:
            if nd.meta.get('name') == attribute:
                return nd

        raise AttributeError("Not found")

    def __getattr__(self, attribute):
        try:
            return self._getattr_impl(attribute, self._nddata)
        except AttributeError:
            raise AttributeError("{} not found in this object, or available only for sliced data".format(attribute))

    def __setattr__(self, attribute, value):
        def _my_attribute(attr):
            return attr in self.__dict__ or attr in self.__class__.__dict__

        # This method is meant to let the user set certain attributes of the NDData
        # objects.
        #
        # self._resetting shortcircuits the method when populating the object. In that
        # situation, we don't want to interfere. Of course, we need to check first
        # if self._resetting is there, because otherwise we enter a loop..
        if '_resetting' in self.__dict__ and not self._resetting and not _my_attribute(attribute):
            if attribute.isupper():
                self.append(value, name=attribute, add_to=None)
                return

        # Fallback
        super(FitsProvider, self).__setattr__(attribute, value)

    def __delattr__(self, attribute):
        # TODO: So far we're only deleting tables by name.
        #       Figure out what to do with aliases
        if not attribute.isupper():
            raise ValueError("Can't delete non-capitalized attributes")
        try:
            del self._tables[attribute]
            del self.__dict__[attribute]
        except KeyError:
            raise AttributeError("'{}' is not a global table for this instance".format(attribute))

    def _oper(self, operator, operand, indices=None):
        if indices is None:
            indices = tuple(range(len(self._nddata)))
        if isinstance(operand, AstroData):
            if len(operand) != len(indices):
                raise ValueError("Operands are not the same size")
            for n in indices:
                try:
                    self._set_nddata(n, operator(self._nddata[n],
                                                (operand.nddata if operand.is_single else operand.nddata[n])))
                except TypeError:
                    # This may happen if operand is a sliced, single AstroData object
                    self._set_nddata(n, operator(self._nddata[n], operand.nddata))
            op_table = operand.table()
            ltab, rtab = set(self._tables), set(op_table)
            for tab in (rtab - ltab):
                self._tables[tab] = op_table[tab]
        else:
            for n in indices:
                self._set_nddata(n, operator(self._nddata[n], operand))

    def _standard_nddata_op(self, fn, operand, indices=None):
        return self._oper(partial(fn, handle_mask=np.bitwise_or, handle_meta='first_found'),
                          operand, indices)

    def __iadd__(self, operand):
        self._standard_nddata_op(NDDataObject.add, operand)
        return self

    def __isub__(self, operand):
        self._standard_nddata_op(NDDataObject.subtract, operand)
        return self

    def __imul__(self, operand):
        self._standard_nddata_op(NDDataObject.multiply, operand)
        return self

    def __idiv__(self, operand):
        self._standard_nddata_op(NDDataObject.divide, operand)
        return self

    __itruediv__ = __idiv__

    def __rdiv__(self, operand):
        self._oper(self._rdiv, operand)
        return self

    def _rdiv(self, ndd, operand):
        # Divide method works with the operand first
        return NDDataObject.divide(operand, ndd)

    def set_phu(self, phu):
        self._phu = phu

    def info(self, tags, indices=None):
        print("Filename: {}".format(self.path if self.path else "Unknown"))
        # This is fixed. We don't support opening for update
        # print("Mode: readonly")

        tags = sorted(tags, reverse=True)
        tag_line = "Tags: "
        while tags:
            new_tag = tags.pop() + ' '
            if len(tag_line + new_tag) > 80:
                print(tag_line)
                tag_line = "    " + new_tag
            else:
                tag_line = tag_line + new_tag
        print(tag_line)

        # Let's try to be generic. Could it be that some file contains only tables?
        if indices is None:
            indices = tuple(range(len(self._nddata)))
        if indices:
            main_fmt = "{:6} {:24} {:17} {:14} {}"
            other_fmt = "          .{:20} {:17} {:14} {}"
            print("\nPixels Extensions")
            print(main_fmt.format("Index", "Content", "Type", "Dimensions", "Format"))
            for pi in self._pixel_info(indices):
                main_obj = pi['main']
                print(main_fmt.format(pi['idx'], main_obj['content'][:24], main_obj['type'][:17],
                                                 main_obj['dim'], main_obj['data_type']))
                for other in pi['other']:
                    print(other_fmt.format(other['attr'][:20], other['type'][:17], other['dim'],
                                           other['data_type']))

        additional_ext = list(self._other_info())
        if additional_ext:
            print("\nOther Extensions")
            print("               Type        Dimensions")
            for (attr, type_, dim) in additional_ext:
                print(".{:13} {:11} {}".format(attr[:13], type_[:11], dim))

    def _pixel_info(self, indices):
        for idx, obj in ((n, self._nddata[k]) for (n, k) in enumerate(indices)):
            header = obj.meta['header']
            other_objects = []
            uncer = obj.uncertainty
            fixed = (('variance', None if uncer is None else uncer.as_variance()), ('mask', obj.mask))
            for name, other in fixed + tuple(sorted(obj.meta['other'].items())):
                if other is not None:
                    if isinstance(other, Table):
                        other_objects.append(dict(
                            attr=name, type='Table',
                            dim=(len(other), len(other.columns)),
                            data_type='n/a'
                        ))
                    else:
                        dim = ''
                        if hasattr(other, 'dtype'):
                            dt = other.dtype.name
                            dim = str(other.shape)
                        elif hasattr(other, 'data'):
                            dt = other.data.dtype.name
                            dim = str(other.data.shape)
                        elif hasattr(other, 'array'):
                            dt = other.array.dtype.name
                            dim = str(other.array.shape)
                        else:
                            dt = 'unknown'
                        other_objects.append(dict(
                            attr=name, type=type(other).__name__,
                            dim=dim, data_type = dt
                        ))

            yield dict(
                    idx = '[{:2}]'.format(idx),
                    main = dict(
                        content = 'science',
                        type = type(obj).__name__,
                        dim = '({})'.format(', '.join(str(s) for s in obj.data.shape)),
                        data_type = obj.data.dtype.name
                    ),
                    other = other_objects
            )

    def _other_info(self):
        # NOTE: This covers tables, only. Study other cases before implementing a more general solution
        if self._tables:
            for name, table in sorted(self._tables.items()):
                if type(table) is list:
                    # This is not a free floating table
                    continue
                yield (name, 'Table', (len(table), len(table.columns)))

    @property
    def exposed(self):
        return self._exposed.copy()

    def _slice(self, indices, multi=True):
        return FitsProviderProxy(self, indices, single=not multi)

    def __iter__(self):
        for n in range(len(self)):
            yield self._slice((n,), multi=False)

    def __getitem__(self, slc):
        nitems = len(self._nddata)
        indices, multiple = normalize_indices(slc, nitems=nitems)
        return self._slice(indices, multi=multiple)

    def __delitem__(self, idx):
        del self._nddata[idx]

    def __len__(self):
        return len(self._nddata)

    # NOTE: This one does not make reference to self at all. May as well
    #       move it out
    def _process_table(self, table, name=None, header=None):
        if isinstance(table, BinTableHDU):
            obj = Table(table.data, meta={'header': header or table.header})
        elif isinstance(table, Table):
            obj = Table(table)
            if header is not None:
                obj.meta['header'] = deepcopy(header)
            elif 'header' not in obj.meta:
                obj.meta['header'] = header_for_table(obj)
        else:
            raise ValueError("{} is not a recognized table type".format(table.__class__))

        if name is not None:
            obj.meta['header']['EXTNAME'] = name

        return obj

    def _get_max_ver(self):
        try:
            return max(_nd.meta['ver'] for _nd in self._nddata) + 1
        except ValueError:
            # This seems to be the first extension!
            return 1

    def _reset_ver(self, nd):
        ver = self._get_max_ver()
        nd.meta['header']['EXTVER'] = ver
        nd.meta['ver'] = ver

        try:
            oheaders = nd.meta['other_header']
            for extname, ext in nd.meta['other'].items():
                try:
                    oheaders[extname]['EXTVER'] = ver
                except KeyError:
                    try:
                        # The object may keep the header on its own structure
                        ext.meta['header']['EXTVER'] = ver
                    except AttributeError:
                        # No header. We don't need to set anything
                        pass
        except KeyError:
            pass

        return ver

    def _process_pixel_plane(self, pixim, name=None, top_level=False, reset_ver=True, custom_header=None):
        if not isinstance(pixim, NDDataObject):
            # Assume that we get an ImageHDU or something that can be
            # turned into one
            if isinstance(pixim, ImageHDU):
                header = pixim.header
                nd = NDDataObject(pixim.data, meta={'header': header})
            elif custom_header is not None:
                header = custom_header
                nd = NDDataObject(pixim, meta={'header': custom_header})
            else:
                header = {}
                nd = NDDataObject(pixim, meta={})


            currname = header.get('EXTNAME')
            ver = header.get('EXTVER', -1)
        else:
            header = pixim.meta['header']
            nd = pixim
            currname = header.get('EXTNAME')
            ver = header.get('EXTVER', -1)

        # TODO: Review the logic. This one seems bogus
        if name and (currname is None):
            header['EXTNAME'] = (name if name is not None else FitsProvider.default_extension)

        if top_level:
            if 'other' not in nd.meta:
                nd.meta['other'] = OrderedDict()
                nd.meta['other_header'] = {}

            if reset_ver or ver == -1:
                self._reset_ver(nd)
            else:
                nd.meta['ver'] = ver

        return nd

    @property
    def path(self):
        return self._path

    @path.setter
    def path(self, value):
        if self._path is None and value is not None:
            self._orig_filename = os.path.basename(value)
        self._path = value

    @property
    def filename(self):
        if self.path is not None:
            return os.path.basename(self.path)

    @filename.setter
    def filename(self, value):
        if os.path.isabs(value):
            raise ValueError("Cannot set the filename to an absolute path!")
        elif self.path is None:
            self.path = os.path.abspath(value)
        else:
            dirname = os.path.dirname(self.path)
            self.path = os.path.join(dirname, value)

    @property
    def orig_filename(self):
        return self._orig_filename

    def _ext_header(self, obj):
        if isinstance(obj, int):
            # Assume that 'obj' is an index
            obj = self.nddata[obj]
        return obj.meta['header']

    def _get_raw_headers(self, with_phu=False, indices=None):
        if indices is None:
            indices = range(len(self.nddata))
        extensions = [self._ext_header(self.nddata[n]) for n in indices]

        if with_phu:
            return [self._phu] + extensions

        return extensions

    @property
    @deprecated("Access to headers through this property is deprecated and will be removed in the future")
    def header(self):
        return self._get_raw_headers(with_phu=True)

    @property
    def nddata(self):
        return self._nddata

    def phu(self):
        return self._phu

    def hdr(self):
        if not self.nddata:
            return None
        return FitsHeaderCollection(self._get_raw_headers())

    def set_name(self, ext, name):
        self._nddata[ext].meta['name'] = name

    def to_hdulist(self):

        hlst = HDUList()
        hlst.append(PrimaryHDU(header=self.phu(), data=DELAYED))

        for ext in self._nddata:
            meta = ext.meta
            header, ver = meta['header'], meta['ver']

            hlst.append(new_imagehdu(ext.data, header))
            if ext.uncertainty is not None:
                hlst.append(new_imagehdu(ext.uncertainty.array ** 2, header, 'VAR'))
            if ext.mask is not None:
                hlst.append(new_imagehdu(ext.mask, header, 'DQ'))

            for name, other in meta.get('other', {}).items():
                if isinstance(other, Table):
                    hlst.append(table_to_bintablehdu(other))
                elif isinstance(other, np.ndarray):
                    hlst.append(new_imagehdu(other, meta['other_header'].get(name, meta['header']), name=name))
                elif isinstance(other, NDDataObject):
                    hlst.append(new_imagehdu(other.data, meta['header']))
                else:
                    raise ValueError("I don't know how to write back an object of type {}".format(type(other)))

        if self._tables is not None:
            for name, table in sorted(self._tables.items()):
                hlst.append(table_to_bintablehdu(table, extname=name))

        return hlst

    def table(self):
        return self._tables.copy()

    @property
    def tables(self):
        return set(self._tables.keys())

    @property
    def data(self):
        return [nd.data for nd in self._nddata]

    @data.setter
    def data(self, value):
        raise ValueError("Trying to assign to a non-sliced AstroData object")

    @property
    def uncertainty(self):
        return [nd.uncertainty for nd in self._nddata]

    @uncertainty.setter
    def uncertainty(self, value):
        raise ValueError("Trying to assign to a non-sliced AstroData object")

    @property
    def mask(self):
        return [nd.mask for nd in self._nddata]

    @mask.setter
    def mask(self, value):
        raise ValueError("Trying to assign to a non-sliced AstroData object")

    @property
    def variance(self):
        def variance_for(nd):
            if nd.uncertainty is not None:
                return nd.uncertainty.array**2

        return [variance_for(nd) for nd in self._nddata]

    @variance.setter
    def variance(self, value):
        raise ValueError("Trying to assign to a non-sliced AstroData object")

    def _crop_nd(self, nd, x1, y1, x2, y2):
        nd.data = nd.data[y1:y2+1, x1:x2+1]
        if nd.uncertainty:
            nd.uncertainty = nd.uncertainty[y1:y2+1, x1:x2+1]
        if nd.mask:
            nd.mask = nd.mask[y1:y2+1, x1:x2+1]

    def _crop_impl(self, x1, y1, x2, y2, nds=None):
        if nds is None:
            nds = self.nddata
        # TODO: Consider cropping of objects in the meta section
        for nd in nds:
            dim = nd.data.shape
            self._crop_nd(nd, x1, y1, x2, y2)
            for o in nd.meta['other'].items():
                try:
                    if o.shape == dim:
                        self._crop_nd(o)
                except AttributeError:
                    # No 'shape' attribute in the object. It's probably not array-like
                    pass

    def crop(self, x1, y1, x2, y2):
        self._crop_impl(x1, y1, x2, y2)

    def _add_to_other(self, add_to, name, data, header=None):
        meta = add_to.meta
        meta['other'][name] = data
        if header:
            header['EXTVER'] = meta.get('ver', -1)
            meta['other_header'][name] = header

    def _append_array(self, data, name=None, header=None, add_to=None):
        def_ext = FitsProvider.default_extension
        # Top level:
        if add_to is None:
            # Special cases for Gemini
            if name is None:
                name = def_ext

            if name in {'DQ', 'VAR'}:
                raise ValueError("'{}' need to be associated to a '{}' one".format(name, def_ext))
            else:
                if name is not None:
                    hname = name
                elif header is not None:
                    hname = header.get('EXTNAME', def_ext)
                else:
                    hname = def_ext

                hdu = ImageHDU(data, header = header)
                hdu.header['EXTNAME'] = hname
                ret = self._append_imagehdu(hdu, name=hname, header=None, add_to=None)
        # Attaching to another extension
        else:
            if header is not None and name in {'DQ', 'VAR'}:
                LOGGER.warning("The header is ignored for '{}' extensions".format(name))
            if name is None:
                raise ValueError("Can't append pixel planes to other objects without a name")
            elif name is def_ext:
                raise ValueError("Can't attach '{}' arrays to other objects".format(def_ext))
            elif name == 'DQ':
                add_to.mask = data
                ret = data
            elif name == 'VAR':
                std_un = new_variance_uncertainty_instance(data)
                std_un.parent_nddata = add_to
                add_to.uncertainty = std_un
                ret = std_un
            else:
                self._add_to_other(add_to, name, data, header=header)
                ret = data

        return ret

    def _append_imagehdu(self, unit, name, header, add_to, reset_ver=True):
        if name in {'DQ', 'VAR'} or add_to is not None:
            return self._append_array(unit.data, name=name, add_to=add_to)
        else:
            nd = self._process_pixel_plane(unit, name=name, top_level=True, reset_ver=reset_ver,
                                           custom_header=header)
            return self._append_nddata(nd, name, add_to=None)

    def _append_raw_nddata(self, raw_nddata, name, header, add_to, reset_ver=True):
        # We want to make sure that the instance we add is whatever we specify as
        # `NDDataObject`, instead of the random one that the user may pass
        top_level = add_to is None
        if not isinstance(raw_nddata, NDDataObject):
            raw_nddata = NDDataObject(raw_nddata)
        processed_nddata = self._process_pixel_plane(raw_nddata, top_level=top_level,
                custom_header=header, reset_ver=reset_ver)
        return self._append_nddata(processed_nddata, name=name, add_to=add_to)

    # NOTE: This method is only used by others that have constructed NDData according
    #       to our internal format. We don't accept new headers at this point, and
    #       that's why it's missing from the signature
    def _append_nddata(self, new_nddata, name, add_to, reset_ver=True):
        # 'name' is ignored. It's there just to comply with the
        # _append_XXX signature
        def_ext = FitsProvider.default_extension
        if add_to is not None:
            raise TypeError("You can only append NDData derived instances at the top level")

        hd = new_nddata.meta['header']
        hname = hd.get('EXTNAME', def_ext)
        if hname == def_ext:
            if reset_ver:
                self._reset_ver(new_nddata)
            self._nddata.append(new_nddata)
        else:
            raise ValueError("Arbitrary image extensions can only be added in association to a '{}'".format(def_ext))

        return new_nddata

    def _set_nddata(self, n, new_nddata):
        self._nddata[n] = new_nddata

    def _append_table(self, new_table, name, header, add_to, reset_ver=True):
        tb = self._process_table(new_table, name, header)
        hname = tb.meta['header'].get('EXTNAME') if name is None else name
        #if hname is None:
        #    raise ValueError("Can't attach a table without a name!")
        if add_to is None:
            if hname is None:
                table_num = 1
                while 'TABLE{}'.format(table_num) in self._tables:
                    table_num += 1
                hname = 'TABLE{}'.format(table_num)
            # Don't use setattr, which is overloaded and may case problems
            self.__dict__[hname] = tb
            self._tables[hname] = tb
            self._exposed.add(hname)
        else:
            if hname is None:
                table_num = 1
                while getattr(add_to, 'TABLE{}'.format(table_num), None):
                    table_num += 1
                hname = 'TABLE{}'.format(table_num)
            setattr(add_to, hname, tb)
            self._add_to_other(add_to, hname, tb, tb.meta['header'])
            add_to.meta['other'][hname] = tb
        return tb

    def _append_astrodata(self, astrod, name, header, add_to, reset_ver=True):
        if not astrod.is_single:
            raise ValueError("Cannot append AstroData instances that are not single slices")
        elif add_to is not None:
            raise ValueError("Cannot append an AstroData slice to another slice")

        new_nddata = deepcopy(astrod.nddata)
        if header is not None:
            new_nddata.meta['header'] = deepcopy(header)

        return self._append_nddata(new_nddata, name=None, add_to=None, reset_ver=True)

    def append(self, ext, name=None, header=None, reset_ver=True, add_to=None):
        # NOTE: Most probably, if we want to copy the input argument, we
        #       should do it here...
        if isinstance(ext, PrimaryHDU):
            raise ValueError("Only one Primary HDU allowed. Use set_phu if you really need to set one")

        dispatcher = (
                (NDData, self._append_raw_nddata),
                ((Table, _TableBaseHDU), self._append_table),
                (ImageHDU, self._append_imagehdu),
                (AstroData, self._append_astrodata),
                )

        for bases, method in dispatcher:
            if isinstance(ext, bases):
                return method(ext, name=name, header=header, add_to=add_to, reset_ver=reset_ver)
        else:
            # Assume that this is an array for a pixel plane
            return self._append_array(ext, name=name, header=header, add_to=add_to)

    def _extver_impl(self, nds=None):
        if nds is None:
            nds = self.nddata
        return dict((nd._meta['ver'], n) for (n, nd) in enumerate(nds))

    def extver_map(self):
        """
        Provide a mapping between the FITS EXTVER of an extension and the index
        that will be used to access it within this object.

        Returns
        -------
        A dictionary `{EXTVER:index, ...}`

        Raises
        ------
        ValueError
            If used against a single slice. It is of no use in that situation.
        """
        return self._extver_impl()

def fits_ext_comp_key(ext):
    """
    Returns a pair (integer, string) that will be used to sort extensions
    """
    if isinstance(ext, PrimaryHDU):
        # This will guarantee that the primary HDU goes first
        ret = (-1, "")
    else:
        header = ext.header
        ver = header.get('EXTVER')

        # When two extensions share version number, we'll use their names
        # to sort them out. Choose a suitable key so that:
        #
        #  - SCI extensions come first
        #  - unnamed extensions come last
        #
        # We'll resort to add 'z' in front of the usual name to force
        # SCI to be the "smallest"
        name = header.get('EXTNAME') # Make sure that the name is a string
        if name is None:
            name = "zzzz"
        elif name != FitsProvider.default_extension:
            name = "z" + name

        if ver in (-1, None):
            # In practice, this number should be larger than any
            # EXTVER found in real life HDUs, pushing unnumbered
            # HDUs to the end
            ret = (2**32-1, name)
        else:
            # For the general case, just return version and name, to let them
            # be sorted naturally
            ret = (ver, name)

    return ret

class FitsLazyLoadable(object):
    def __init__(self, obj):
        self._obj = obj
        self.lazy = True

    def _create_result(self, shape):
        return np.empty(shape, dtype=self.dtype)

    def _scale(self, data):
        return ((self._obj._orig_bscale * data) + self._obj._orig_bzero).astype(self.dtype)

    def __getitem__(self, sl):
        # TODO: We may want (read: should) create an empty result array before scaling
        return self._scale(self._obj.section[sl])

    @property
    def header(self):
        return self._obj.header

    @property
    def data(self):
        res = self._create_result(self.shape)
        res[:] = self._scale(self._obj.data)
        return res

    @property
    def shape(self):
        return self._obj.shape

    @property
    def dtype(self):
        dtype = self._obj._dtype_for_bitpix()
        if dtype is None:
            bitpix = self._obj._orig_bitpix
            if bitpix < 0:
                dtype = np.dtype('float{}'.format(abs(bitpix)))
        if self._obj.header['EXTNAME'] == 'DQ':
            dtype = np.uint16
        return dtype

class FitsLoader(object):
    def __init__(self, cls = FitsProvider):
        self._cls = cls

    @staticmethod
    def _prepare_hdulist(hdulist, default_extension='SCI', extname_parser=None):
        new_list = []
        highest_ver = 0
        recognized = set()

        if len(hdulist) > 1 or (len(hdulist) == 1 and hdulist[0].data is None):
            # MEF file
            for n, unit in enumerate(hdulist):
                if extname_parser:
                    extname_parser(unit)
                ev = unit.header.get('EXTVER')
                eh = unit.header.get('EXTNAME')
                if ev not in (-1, None) and eh is not None:
                    highest_ver = max(highest_ver, unit.header['EXTVER'])
                elif not isinstance(unit, PrimaryHDU):
                    continue

                new_list.append(unit)
                recognized.add(unit)

            for unit in hdulist:
                if unit in recognized:
                    continue
                elif isinstance(unit, ImageHDU):
                    highest_ver += 1
                    if 'EXTNAME' not in unit.header:
                        unit.header['EXTNAME'] = (default_extension, 'Added by AstroData')
                    if unit.header.get('EXTVER') in (-1, None):
                        unit.header['EXTVER'] = (highest_ver, 'Added by AstroData')

                new_list.append(unit)
                recognized.add(unit)
        else:
            # Uh-oh, a single image FITS file
            new_list.append(PrimaryHDU(header=hdulist[0].header))
            image = ImageHDU(header=hdulist[0].header, data=hdulist[0].data)
            # Fudge due to apparent issues with assigning ImageHDU from data
            image._orig_bscale = hdulist[0]._orig_bscale
            image._orig_bzero = hdulist[0]._orig_bzero

            for keyw in ('SIMPLE', 'EXTEND'):
                if keyw in image.header:
                    del image.header[keyw]
            # TODO: Remove self here (static method)
            image.header['EXTNAME'] = (default_extension, 'Added by AstroData')
            image.header['EXTVER'] = (1, 'Added by AstroData')
            new_list.append(image)

        return HDUList(sorted(new_list, key=fits_ext_comp_key))

    def load(self, source, extname_parser=None):
        """
        Takes either a string (with the path to a file) or an HDUList as input, and
        tries to return a populated FitsProvider (or descendant) instance.

        It will raise exceptions if the file is not found, or if there is no match
        for the HDUList, among the registered AstroData classes.
        """

        provider = self._cls()

        if isinstance(source, (str if PY3 else basestring)):
            hdulist = fits.open(source, memmap=True, do_not_scale_image_data=True, mode='readonly')
            provider.path = source
        else:
            hdulist = source
            provider.path = None

        def_ext = self._cls.default_extension
        _file = hdulist._file
        hdulist = self._prepare_hdulist(hdulist, default_extension=def_ext,
                                        extname_parser=extname_parser)
        if _file is not None:
            hdulist._file = _file

        # Initialize the object containers to a bare minimum
        provider.set_phu(hdulist[0].header)

        seen = set([hdulist[0]])

        skip_names = set([def_ext, 'REFCAT', 'MDF'])

        def associated_extensions(ver):
            for unit in hdulist:
                header = unit.header
                if header.get('EXTVER') == ver and header['EXTNAME'] not in skip_names:
                    yield unit

        sci_units = [x for x in hdulist[1:] if x.header.get('EXTNAME') == def_ext]

        for idx, unit in enumerate(sci_units):
            seen.add(unit)
            ver = unit.header.get('EXTVER', -1)
            parts = {'data': unit, 'uncertainty': None, 'mask': None, 'other': []}

            for extra_unit in associated_extensions(ver):
                seen.add(extra_unit)
                name = extra_unit.header.get('EXTNAME')
                if name == 'DQ':
                    parts['mask'] = extra_unit
                elif name == 'VAR':
                    parts['uncertainty'] = extra_unit
                else:
                    parts['other'].append(extra_unit)

            if hdulist._file is not None and hdulist._file.memmap:
                nd = NDDataObject(
                        data = FitsLazyLoadable(parts['data']),
                        uncertainty = None if parts['uncertainty'] is None else FitsLazyLoadable(parts['uncertainty']),
                        mask = None if parts['mask'] is None else FitsLazyLoadable(parts['mask'])
                        )
                provider.append(nd, name=def_ext, reset_ver=False)
            else:
                nd = provider.append(parts['data'], name=def_ext, reset_ver=False)
                for item_name in ('mask', 'uncertainty'):
                    item = parts[item_name]
                    if item is not None:
                        provider.append(item, name=item.header['EXTNAME'], add_to=nd)

            for other in parts['other']:
                provider.append(other, name=other.header['EXTNAME'], add_to=nd)

        for other in hdulist:
            if other in seen:
                continue
            name = other.header.get('EXTNAME')
            added = provider.append(other, name=name, reset_ver=False)

        return provider

def windowedOp(fn, sequence, kernel, shape=None, dtype=None, with_uncertainty=False, with_mask=False):
    def generate_boxes(shape, kernel):
        if len(shape) != len(kernel):
            raise AssertionError("Incompatible shape ({}) and kernel ({})".format(shape, kernel))

        ticks = []
        for axis, step in list(zip(shape, kernel)):
            if (axis % step) == 0:
                end_value = axis
            else:
                end_value = axis + (axis % step)
            ticks.append([(x, x+step) for x in range(0, end_value, step)])

        return cart_product(*ticks)

    if shape is None:
        if len(set(x.shape for x in sequence)) > 1:
            raise ValueError("Can't calculate final shape: sequence elements disagree on shape, and none was provided")
        shape = sequence[0].shape

    if dtype is None:
        dtype = sequence[0].window[:1,:1].data.dtype

    result = NDDataObject(np.empty(shape, dtype=dtype),
                          uncertainty=(new_variance_uncertainty_instance(np.zeros(shape, dtype=dtype))
                                       if with_uncertainty else None),
                          mask=(np.empty(shape, dtype=np.uint16) if with_mask else None),
                          meta=sequence[0].meta)

    # The Astropy logger's "INFO" messages aren't warnings, so have to fudge
    log_level = astropy.logger.conf.log_level
    astropy.log.setLevel(astropy.logger.WARNING)
    for coords in generate_boxes(shape, kernel):
        # The coordinates come as ((x1, x2, ..., xn), (y1, y2, ..., yn), ...)
        # Zipping them will get us a more desirable ((x1, y1, ...), (x2, y2, ...), ..., (xn, yn, ...))
        # box = list(zip(*coords))
        section = tuple([slice(start, end) for (start, end) in coords])
        result.set_section(section, fn((element.window[section] for element in sequence)))
        gc.collect()
    astropy.log.setLevel(log_level)  # and reset

    return result

class AstroDataFits(AstroData):
    # Derived classes may provide their own __keyword_dict. Being a private
    # variable, each class will preserve its own, and there's no risk of
    # overriding the whole thing
    __keyword_dict = {
        'instrument': 'INSTRUME',
        'object': 'OBJECT',
        'telescope': 'TELESCOP',
        'ut_date': 'DATE-OBS'
    }

    @classmethod
    def load(cls, source):
        """
        Implementation of the abstract method `load`.

        It takes an `HDUList` and returns a fully instantiated `AstroData` instance.
        """

        return cls(FitsLoader(FitsProvider).load(source))

    def _keyword_for(self, name):
        """
        Returns the FITS keyword name associated to ``name``.

        Parameters
        ----------
        name : str
            The common "key" name for which we want to know the associated
            FITS keyword

        Returns
        -------
        str
            The desired keyword name

        Raises
        ------
        AttributeError
            If there is no keyword for the specified ``name``
        """

        for cls in self.__class__.mro():
            mangled_dict_name = '_{}__keyword_dict'.format(cls.__name__)
            try:
                return getattr(self, mangled_dict_name)[name]
            except (AttributeError, KeyError) as e:
                pass
        else:
            raise AttributeError("No match for '{}'".format(name))

    @staticmethod
    def _matches_data(dataprov):
        # This one is trivial. As long as we get a FITS file...
        return True

    @property
    def phu(self):
        return self._dataprov.phu()

    @property
    def hdr(self):
        return self._dataprov.hdr()

    def info(self):
        self._dataprov.info(self.tags)

    def write(self, filename=None, overwrite=False):
        if filename is None:
            if self.path is None:
                raise ValueError("A filename needs to be specified")
            filename = self.path
<<<<<<< HEAD
        # Cope with astropy v1 and v2
        print(inspect.getargspec(HDUList.writeto).args)
        if 'overwrite' in inspect.getargspec(HDUList.writeto).args:
            self._dataprov.to_hdulist().writeto(filename, overwrite=overwrite)
            print('overwrite')
        else:
            self._dataprov.to_hdulist().writeto(filename, clobber=overwrite)
            print('clobber')
=======
        # Cope with astropy v1 and v2; can't use inspect because the
        # writeto() method is decorated in astropy v2+
        hdulist = self._dataprov.to_hdulist()
        try:
            hdulist.writeto(filename, overwrite=overwrite)
        except TypeError:
            hdulist.writeto(filename, clobber=overwrite)
>>>>>>> 276d9aac

    def update_filename(self, prefix='', suffix='', strip=False):
        if strip:
            try:
                filename = self.phu['ORIGNAME']
            except KeyError:
                # If it's not there, grab the AD attr instead and add the keyword
                filename = self.orig_filename
                self.phu.set('ORIGNAME', filename,
                                'Original filename prior to processing')
        else:
            filename = self.filename

        # Possibly, filename could be None
        try:
            name, filetype = os.path.splitext(filename)
        except AttributeError:
            name, filetype = '', '.fits'

        # Cope with prefix or suffix as None
        self.filename = (prefix or '') + name + (suffix or '') + filetype
        return


    @astro_data_descriptor
    def instrument(self):
        """
        Returns the name of the instrument making the observation

        Returns
        -------
        str
            instrument name
        """
        return self.phu.get(self._keyword_for('instrument'))

    @astro_data_descriptor
    def object(self):
        """
        Returns the name of the object being observed

        Returns
        -------
        str
            object name
        """
        return self.phu.get(self._keyword_for('object'))

    @astro_data_descriptor
    def telescope(self):
        """
        Returns the name of the telescope

        Returns
        -------
        str
            name of the telescope
        """
        return self.phu.get(self._keyword_for('telescope'))

    def extver(self, ver):
        """
        Get an extension using its EXTVER instead of the positional index in this
        object.

        Parameters
        ----------
        ver: int
             The EXTVER for the desired extension

        Returns
        -------
        A sliced object containing the desired extension

        Raises
        ------
        IndexError
            If the provided EXTVER doesn't exist
        """
        try:
            if isinstance(ver, int):
                return self[self._dataprov.extver_map()[ver]]
            else:
                raise ValueError("{} is not an integer EXTVER".format(ver))
        except KeyError as e:
            raise IndexError("EXTVER {} not found".format(e.args[0]))<|MERGE_RESOLUTION|>--- conflicted
+++ resolved
@@ -1602,16 +1602,7 @@
             if self.path is None:
                 raise ValueError("A filename needs to be specified")
             filename = self.path
-<<<<<<< HEAD
-        # Cope with astropy v1 and v2
-        print(inspect.getargspec(HDUList.writeto).args)
-        if 'overwrite' in inspect.getargspec(HDUList.writeto).args:
-            self._dataprov.to_hdulist().writeto(filename, overwrite=overwrite)
-            print('overwrite')
-        else:
-            self._dataprov.to_hdulist().writeto(filename, clobber=overwrite)
-            print('clobber')
-=======
+
         # Cope with astropy v1 and v2; can't use inspect because the
         # writeto() method is decorated in astropy v2+
         hdulist = self._dataprov.to_hdulist()
@@ -1619,7 +1610,6 @@
             hdulist.writeto(filename, overwrite=overwrite)
         except TypeError:
             hdulist.writeto(filename, clobber=overwrite)
->>>>>>> 276d9aac
 
     def update_filename(self, prefix='', suffix='', strip=False):
         if strip:
